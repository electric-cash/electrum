#!/usr/bin/env python
#
# Electrum - lightweight Bitcoin client
# Copyright (C) 2015 Thomas Voegtlin
#
# Permission is hereby granted, free of charge, to any person
# obtaining a copy of this software and associated documentation files
# (the "Software"), to deal in the Software without restriction,
# including without limitation the rights to use, copy, modify, merge,
# publish, distribute, sublicense, and/or sell copies of the Software,
# and to permit persons to whom the Software is furnished to do so,
# subject to the following conditions:
#
# The above copyright notice and this permission notice shall be
# included in all copies or substantial portions of the Software.
#
# THE SOFTWARE IS PROVIDED "AS IS", WITHOUT WARRANTY OF ANY KIND,
# EXPRESS OR IMPLIED, INCLUDING BUT NOT LIMITED TO THE WARRANTIES OF
# MERCHANTABILITY, FITNESS FOR A PARTICULAR PURPOSE AND
# NONINFINGEMENT. IN NO EVENT SHALL THE AUTHORS OR COPYRIGHT HOLDERS
# BE LIABLE FOR ANY CLAIM, DAMAGES OR OTHER LIABILITY, WHETHER IN AN
# ACTION OF CONTRACT, TORT OR OTHERWISE, ARISING FROM, OUT OF OR IN
# CONNECTION WITH THE SOFTWARE OR THE USE OR OTHER DEALINGS IN THE
# SOFTWARE.


from PyQt5.QtCore import QSize, Qt
from PyQt5.QtGui import QCursor, QFont
from PyQt5.QtWidgets import (
    QGridLayout,
    QLabel,
    QPushButton,
    QHBoxLayout,
    QVBoxLayout,
    QWidget,
    QTextBrowser,
)

from electrum.i18n import _
from .create_new_stake_window import CreateNewStakingWindow
from .staking_detail_tx_window import CompletedMultiClaimedStakeDialog
from .terms_and_conditions_mixin import load_terms_and_conditions
from .util import read_QIcon, WindowModalDialog, OkButton
<<<<<<< HEAD
from ...stake import SocketConnector, StakeElectrumXAPIDataService
=======
from ...stake import stake_api
from .staking_list import staking_list
>>>>>>> ba56919d


def refresh_stake_dialog_window(window):
    """
    Call this function to refresh stake dialog window.
    """
<<<<<<< HEAD
    current_height = wallet.get_local_height()
    stake_api = StakeElectrumXAPIDataService(
        connector=SocketConnector.setup_from_wallet(wallet=wallet)
    )
    current_staking_data = stake_api.get_detailed_stakes_data_for_addresses(
        addresses=wallet.get_addresses()
    )

    staking_list_controller.insert_data(
        table_data={
            'Type': ['what is type ??' for data in current_staking_data],
            'Start Date': [data['timestamp'] for data in current_staking_data],
            'Amount': [data['staking_amount'] for data in current_staking_data],
            'Staking Period': [data['staking_period'] for data in current_staking_data],
            'Blocks Left': [
                current_height - data['deposit_height'] for data in current_staking_data
            ],
        }
    )
=======
    current_staking_data = stake_api.get_detailed_stakes_data_for_addresses(
        addresses=window.wallet.get_addresses()
    )
    current_height = window.wallet.get_local_height()

    staking_list.insert_data(
        table_data={
            'Type': [get_verbal_type_name(stack_data=data) for data in current_staking_data],
            'Start Date': [data['timestamp'] for data in current_staking_data],
            'Amount': [data['staking_amount'] for data in current_staking_data],
            'Staking Period': [data['staking_period'] for data in current_staking_data],
            'Deposit Height': [data['deposit_height'] for data in current_staking_data],
            'Blocks Left': [get_block_left(data, current_height) for data in current_staking_data],
            'tx_hash': [data['tx_hash'] for data in current_staking_data],
        },
        context_menu_kwargs={'window': window, },
    )


def get_verbal_type_name(stack_data):
    if not stack_data['fulfilled'] and not stack_data['paid_out']:
        return 'Staked'
    if stack_data['fulfilled'] and stack_data['paid_out']:
        return 'Unstaked'
    elif stack_data['fulfilled']:
        return 'Completed'


def get_block_left(data, current_height):
    blocks_left = (data['deposit_height'] + data['staking_period']) - current_height
    if blocks_left > 0:
        return blocks_left
    else:
        return 0
>>>>>>> ba56919d


class CustomButton(QPushButton):
    def __init__(self, text, trigger=None, icon=None):
        QPushButton.__init__(self, text)
        super().__init__()
        self.setText(text)
        if icon is not None:
            self.setIcon(icon)
        self.clicked.connect(self.on_press)
        self.func = trigger
        self.setIconSize(QSize(20, 20))

    def on_press(self):
        """Drops the unwanted PyQt5 "checked" argument"""
        self.func()

    def key_press_event(self, e):
        if e.key() in [Qt.Key_Return, Qt.Key_Enter]:
            self.func()


def staking_dialog(window):
    window.receive_grid = grid = QGridLayout()
    window.create_stake_dialog = CreateNewStakingWindow(window)

    window.stake_button = CustomButton(
        text=_('Stake'),
        trigger=window.create_stake_dialog,
        icon=read_QIcon("electrum.png"),
    )
    window.tx_detail_dialog = CompletedMultiClaimedStakeDialog(
        window
    )  # todo: currently used for test staked view (window)
    window.claim_rewords_button = CustomButton(
        text=_('Claim Rewords'), trigger=window.tx_detail_dialog
    )
<<<<<<< HEAD
=======
    window.tx_detail_dialog = None
    window.claim_rewords_button = CustomButton(text=_('Claim Rewords'), trigger=None)
>>>>>>> ba56919d

    window.staking_header = buttons = QHBoxLayout()
    buttons.addStretch(1)
    buttons.addWidget(window.stake_button)
    buttons.addWidget(window.claim_rewords_button)
    grid.addLayout(buttons, 4, 3, 1, 2)

    window.receive_requests_label = QLabel(_('Staking History'))

<<<<<<< HEAD
    from .staking_list import staking_list

=======
>>>>>>> ba56919d
    window.staking_list = staking_list

    font = QFont()
    font.setUnderline(True)
    window.terms_button = QPushButton()
    window.terms_button.setFont(font)
    window.terms_button.setText(_("Terms & Conditions"))
    window.terms_button.setMaximumSize(QSize(140, 16777215))
    window.terms_button.setCursor(QCursor(Qt.PointingHandCursor))
    window.terms_button.setStyleSheet("border: none;")
    window.terms_button.setAutoDefault(True)
    window.terms_button.clicked.connect(terms_and_conditions_view)

    vbox_g = QVBoxLayout()
    vbox_g.addLayout(grid)
    vbox_g.addStretch()
    hbox = QHBoxLayout()
    hbox.addLayout(vbox_g)
    hbox.addStretch()

    w = QWidget()
    vbox = QVBoxLayout(w)
    vbox.addLayout(hbox)

    vbox.addStretch(1)
    vbox.addWidget(window.receive_requests_label)
    vbox.addWidget(window.staking_list)
    vbox.addWidget(window.terms_button)
    vbox.setStretchFactor(window.staking_list, 1000)

    refresh_stake_dialog_window(window=window)

    return w


def terms_and_conditions_view():
    terms = load_terms_and_conditions(config={})
    dialog = WindowModalDialog(None, _('Terms & Conditions'))
    # size and icon position the same like in install wizard
    dialog.setMinimumSize(600, 400)
    main_vbox = QVBoxLayout(dialog)
    logo_vbox = QVBoxLayout()
    logo_vbox.addStretch(1)
    logo_hbox = QHBoxLayout()
    logo_hbox.addLayout(logo_vbox)
    logo_hbox.addSpacing(5)
    vbox = QVBoxLayout()
    text_browser = QTextBrowser()
    text_browser.setReadOnly(True)
    text_browser.setOpenExternalLinks(True)
    text_browser.setHtml(terms)
    vbox.addWidget(text_browser)
    footer = QHBoxLayout()
    footer.addStretch(1)
    footer.addWidget(OkButton(dialog))
    vbox.addLayout(footer)
    logo_hbox.addLayout(vbox)
    main_vbox.addLayout(logo_hbox)
    dialog.exec_()<|MERGE_RESOLUTION|>--- conflicted
+++ resolved
@@ -41,39 +41,15 @@
 from .staking_detail_tx_window import CompletedMultiClaimedStakeDialog
 from .terms_and_conditions_mixin import load_terms_and_conditions
 from .util import read_QIcon, WindowModalDialog, OkButton
-<<<<<<< HEAD
-from ...stake import SocketConnector, StakeElectrumXAPIDataService
-=======
 from ...stake import stake_api
 from .staking_list import staking_list
->>>>>>> ba56919d
 
 
 def refresh_stake_dialog_window(window):
     """
-    Call this function to refresh stake dialog window.
+    Call this function to refresh stake dialog window
+    TODO
     """
-<<<<<<< HEAD
-    current_height = wallet.get_local_height()
-    stake_api = StakeElectrumXAPIDataService(
-        connector=SocketConnector.setup_from_wallet(wallet=wallet)
-    )
-    current_staking_data = stake_api.get_detailed_stakes_data_for_addresses(
-        addresses=wallet.get_addresses()
-    )
-
-    staking_list_controller.insert_data(
-        table_data={
-            'Type': ['what is type ??' for data in current_staking_data],
-            'Start Date': [data['timestamp'] for data in current_staking_data],
-            'Amount': [data['staking_amount'] for data in current_staking_data],
-            'Staking Period': [data['staking_period'] for data in current_staking_data],
-            'Blocks Left': [
-                current_height - data['deposit_height'] for data in current_staking_data
-            ],
-        }
-    )
-=======
     current_staking_data = stake_api.get_detailed_stakes_data_for_addresses(
         addresses=window.wallet.get_addresses()
     )
@@ -108,7 +84,6 @@
         return blocks_left
     else:
         return 0
->>>>>>> ba56919d
 
 
 class CustomButton(QPushButton):
@@ -140,17 +115,8 @@
         trigger=window.create_stake_dialog,
         icon=read_QIcon("electrum.png"),
     )
-    window.tx_detail_dialog = CompletedMultiClaimedStakeDialog(
-        window
-    )  # todo: currently used for test staked view (window)
-    window.claim_rewords_button = CustomButton(
-        text=_('Claim Rewords'), trigger=window.tx_detail_dialog
-    )
-<<<<<<< HEAD
-=======
     window.tx_detail_dialog = None
     window.claim_rewords_button = CustomButton(text=_('Claim Rewords'), trigger=None)
->>>>>>> ba56919d
 
     window.staking_header = buttons = QHBoxLayout()
     buttons.addStretch(1)
@@ -160,11 +126,6 @@
 
     window.receive_requests_label = QLabel(_('Staking History'))
 
-<<<<<<< HEAD
-    from .staking_list import staking_list
-
-=======
->>>>>>> ba56919d
     window.staking_list = staking_list
 
     font = QFont()
