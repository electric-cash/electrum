#!/usr/bin/env python
#
# Electrum - lightweight Bitcoin client
# Copyright (C) 2012 thomasv@gitorious
#
# Permission is hereby granted, free of charge, to any person
# obtaining a copy of this software and associated documentation files
# (the "Software"), to deal in the Software without restriction,
# including without limitation the rights to use, copy, modify, merge,
# publish, distribute, sublicense, and/or sell copies of the Software,
# and to permit persons to whom the Software is furnished to do so,
# subject to the following conditions:
#
# The above copyright notice and this permission notice shall be
# included in all copies or substantial portions of the Software.
#
# THE SOFTWARE IS PROVIDED "AS IS", WITHOUT WARRANTY OF ANY KIND,
# EXPRESS OR IMPLIED, INCLUDING BUT NOT LIMITED TO THE WARRANTIES OF
# MERCHANTABILITY, FITNESS FOR A PARTICULAR PURPOSE AND
# NONINFRINGEMENT. IN NO EVENT SHALL THE AUTHORS OR COPYRIGHT HOLDERS
# BE LIABLE FOR ANY CLAIM, DAMAGES OR OTHER LIABILITY, WHETHER IN AN
# ACTION OF CONTRACT, TORT OR OTHERWISE, ARISING FROM, OUT OF OR IN
# CONNECTION WITH THE SOFTWARE OR THE USE OR OTHER DEALINGS IN THE
# SOFTWARE.
import sys
import time
import threading
import os
import json
import weakref
import csv
from decimal import Decimal
import base64
from functools import partial
import queue
import asyncio
from typing import Optional, TYPE_CHECKING, Sequence, List, Union

from PyQt5.QtGui import QPixmap, QKeySequence, QIcon, QCursor, QFont
from PyQt5.QtCore import Qt, QRect, QStringListModel, QSize, pyqtSignal
from PyQt5.QtWidgets import (QMessageBox, QComboBox, QSystemTrayIcon, QTabWidget,
                             QMenuBar, QFileDialog, QCheckBox, QLabel,
                             QVBoxLayout, QGridLayout, QLineEdit,
                             QHBoxLayout, QPushButton, QScrollArea, QTextEdit,
                             QShortcut, QMainWindow, QCompleter, QInputDialog,
                             QWidget, QSizePolicy, QStatusBar, QToolTip, QMenu, QAction, QStackedWidget, QToolButton, QTextBrowser)

import electrum
from electrum import (keystore, ecc, constants, util, bitcoin, commands,
                      paymentrequest, lnutil)
from electrum.bitcoin import COIN, is_address
from electrum.gui.qt.staking_list import StakingModel, StakingList
from electrum.plugin import run_hook, BasePlugin
from electrum.i18n import _
from electrum.util import (format_time,
                           UserCancelled, profiler,
                           bh2u, bfh, InvalidPassword,
                           UserFacingException,
                           get_new_wallet_name, send_exception_to_crash_reporter,
                           InvalidElcashURI, maybe_extract_bolt11_invoice, NotEnoughFunds,
                           NoDynamicFeeEstimates, MultipleSpendMaxTxOutputs,
                           AddTransactionException)
from electrum.invoices import PR_TYPE_ONCHAIN, PR_TYPE_LN, PR_DEFAULT_EXPIRATION_WHEN_CREATING, Invoice
from electrum.invoices import PR_PAID, get_pr_expiration_values, LNInvoice, OnchainInvoice
from electrum.transaction import (Transaction, PartialTxInput,
                                  PartialTransaction, PartialTxOutput)
from electrum.wallet import (Multisig_Wallet, CannotBumpFee, Abstract_Wallet,
                             sweep_preparations, InternalAddressCorruption,
                             CannotDoubleSpendTx)
from electrum.version import ELECTRUM_VERSION
from electrum.network import (Network, TxBroadcastError, BestEffortRequestFailed,
                              UntrustedServerReturnedError, NetworkException)
from electrum.exchange_rate import FxThread
from electrum.simple_config import SimpleConfig
from electrum.logging import Logger
from electrum.lnutil import ln_dummy_address, extract_nodeid, ConnStringFormatError
from electrum.lnaddr import lndecode, LnDecodeException

from .exception_window import Exception_Hook
from .amountedit import AmountEdit, BTCAmountEdit, FreezableLineEdit, FeerateEdit
from .qrcodewidget import QRCodeWidget, QRDialog
from .qrtextedit import ShowQRTextEdit, ScanQRTextEdit
from .terms_and_conditions_mixin import load_terms_and_conditions
from .transaction_dialog import show_transaction
from .fee_slider import FeeSlider, FeeComboBox
from .util import (read_QIcon, ColorScheme, text_dialog, icon_path, WaitingDialog,
                   WindowModalDialog, ChoicesLayout, HelpLabel, Buttons,
                   OkButton, InfoButton, WWLabel, TaskThread, CancelButton,
                   CloseButton, HelpButton, MessageBoxMixin, EnterButton,
                   import_meta_gui, export_meta_gui,
                   filename_field, address_field, char_width_in_lineedit, webopen,
                   TRANSACTION_FILE_EXTENSION_FILTER_ANY, MONOSPACE_FONT,
                   getOpenFileName, getSaveFileName, BlockingWaitingDialog, ButtonsTextEdit, ButtonsLineEdit)
from .installwizard import get_wif_help_text
from .history_list import HistoryList, HistoryModel
from .update_checker import UpdateCheck, UpdateCheckThread
from .channels_list import ChannelsList
from .confirm_tx_dialog import ConfirmTxDialog
from .transaction_dialog import PreviewTxDialog
from .qrreader import scan_qrcode

if TYPE_CHECKING:
    from . import ElectrumGui


LN_NUM_PAYMENT_ATTEMPTS = 10


class StatusBarButton(QToolButton):
    # note: this class has a custom stylesheet applied in stylesheet_patcher.py
    def __init__(self, icon, tooltip, func):
        QToolButton.__init__(self)
        self.setText('')
        self.setIcon(icon)
        self.setToolTip(tooltip)
        self.setToolButtonStyle(Qt.ToolButtonTextBesideIcon)
        self.setAutoRaise(True)
        self.setMaximumWidth(25)
        self.clicked.connect(self.onPress)
        self.func = func
        self.setIconSize(QSize(25,25))
        self.setCursor(QCursor(Qt.PointingHandCursor))

    def onPress(self, checked=False):
        '''Drops the unwanted PyQt5 "checked" argument'''
        self.func()

    def keyPressEvent(self, e):
        if e.key() in [ Qt.Key_Return, Qt.Key_Enter ]:
            self.func()


def protected(func):
    '''Password request wrapper.  The password is passed to the function
        as the 'password' named argument.  "None" indicates either an
        unencrypted wallet, or the user cancelled the password request.
        An empty input is passed as the empty string.'''
    def request_password(self, *args, **kwargs):
        parent = self.top_level_window()
        password = None
        while self.wallet.has_keystore_encryption():
            password = self.password_dialog(parent=parent)
            if password is None:
                # User cancelled password input
                return
            try:
                self.wallet.check_password(password)
                break
            except Exception as e:
                self.show_error(str(e), parent=parent)
                continue

        kwargs['password'] = password
        return func(self, *args, **kwargs)
    return request_password


class ElectrumWindow(QMainWindow, MessageBoxMixin, Logger):

    payment_request_ok_signal = pyqtSignal()
    payment_request_error_signal = pyqtSignal()
    network_signal = pyqtSignal(str, object)
    #ln_payment_attempt_signal = pyqtSignal(str)
    alias_received_signal = pyqtSignal()
    computing_privkeys_signal = pyqtSignal()
    show_privkeys_signal = pyqtSignal()
    show_error_signal = pyqtSignal(str)

    payment_request: Optional[paymentrequest.PaymentRequest]

    def __init__(self, gui_object: 'ElectrumGui', wallet: Abstract_Wallet):
        QMainWindow.__init__(self)

        self.gui_object = gui_object
        self.config = config = gui_object.config  # type: SimpleConfig
        self.gui_thread = gui_object.gui_thread
        assert wallet, "no wallet"
        self.wallet = wallet
# todo uncomment when turn on lightning
#        if wallet.has_lightning():
#            self.wallet.config.set_key('show_channels_tab', True)

        self.setup_exception_hook()

        self.network = gui_object.daemon.network  # type: Network
        self.fx = gui_object.daemon.fx  # type: FxThread
        self.contacts = wallet.contacts
        self.tray = gui_object.tray
        self.app = gui_object.app
        self.cleaned_up = False
        self.payment_request = None  # type: Optional[paymentrequest.PaymentRequest]
        self.payto_URI = None
        self.checking_accounts = False
        self.qr_window = None
        self.pluginsdialog = None
        self.showing_cert_mismatch_error = False
        self.tl_windows = []
        self.pending_invoice = None
        Logger.__init__(self)

        self.tx_notification_queue = queue.Queue()
        self.tx_notification_last_time = 0

        self.create_status_bar()
        self.need_update = threading.Event()

        self.completions = QStringListModel()

        coincontrol_sb = self.create_coincontrol_statusbar()

        self.tabs = tabs = QTabWidget(self)
        self.send_tab = self.create_send_tab()
        self.receive_tab = self.create_receive_tab()
        self.addresses_tab = self.create_addresses_tab()
        self.utxo_tab = self.create_utxo_tab()
        self.console_tab = self.create_console_tab()
        self.contacts_tab = self.create_contacts_tab()
        self.staking_tab = self.create_staking_tab()
        # self.rewards_tab = self.create_rewards_tab()
        # todo uncomment when turn on lightning
        self.channels_tab = self.create_channels_tab()
        tabs.addTab(self.create_history_tab(), read_QIcon("tab_history.png"), _('History'))
        tabs.addTab(self.send_tab, read_QIcon("tab_send.png"), _('Send'))
        tabs.addTab(self.receive_tab, read_QIcon("tab_receive.png"), _('Receive'))
        tabs.addTab(self.staking_tab, read_QIcon("tab_receive.png"), _('Staking'))
<<<<<<< HEAD
        tabs.addTab(self.rewards_tab, read_QIcon("tab_history.png"), _('Rewards'))
=======
        tabs.addTab(self.create_rewards_tab(), read_QIcon("tab_history.png"), _('Rewards'))
        tabs.addTab(self.create_staking_tab2(), read_QIcon("tab_receive.png"), _('Staking2'))
>>>>>>> 1e895244

        def add_optional_tab(tabs, tab, icon, description, name):
            tab.tab_icon = icon
            tab.tab_description = description
            tab.tab_pos = len(tabs)
            tab.tab_name = name
            if self.config.get('show_{}_tab'.format(name), False):
                tabs.addTab(tab, icon, description.replace("&", ""))

        add_optional_tab(tabs, self.addresses_tab, read_QIcon("tab_addresses.png"), _("&Addresses"), "addresses")
        # todo uncomment when turn on lightning
#        add_optional_tab(tabs, self.channels_tab, read_QIcon("lightning.png"), _("Channels"), "channels")
        add_optional_tab(tabs, self.utxo_tab, read_QIcon("tab_coins.png"), _("Co&ins"), "utxo")
        add_optional_tab(tabs, self.contacts_tab, read_QIcon("tab_contacts.png"), _("Con&tacts"), "contacts")
        add_optional_tab(tabs, self.console_tab, read_QIcon("tab_console.png"), _("Con&sole"), "console")

        tabs.setSizePolicy(QSizePolicy.Expanding, QSizePolicy.Expanding)

        central_widget = QWidget()
        vbox = QVBoxLayout(central_widget)
        vbox.setContentsMargins(0, 0, 0, 0)
        vbox.addWidget(tabs)
        vbox.addWidget(coincontrol_sb)

        self.setCentralWidget(central_widget)

        if self.config.get("is_maximized"):
            self.showMaximized()

        self.setWindowIcon(read_QIcon("electrum.png"))
        self.init_menubar()

        wrtabs = weakref.proxy(tabs)
        QShortcut(QKeySequence("Ctrl+W"), self, self.close)
        QShortcut(QKeySequence("Ctrl+Q"), self, self.close)
        QShortcut(QKeySequence("Ctrl+R"), self, self.update_wallet)
        QShortcut(QKeySequence("F5"), self, self.update_wallet)
        QShortcut(QKeySequence("Ctrl+PgUp"), self, lambda: wrtabs.setCurrentIndex((wrtabs.currentIndex() - 1)%wrtabs.count()))
        QShortcut(QKeySequence("Ctrl+PgDown"), self, lambda: wrtabs.setCurrentIndex((wrtabs.currentIndex() + 1)%wrtabs.count()))

        for i in range(wrtabs.count()):
            QShortcut(QKeySequence("Alt+" + str(i + 1)), self, lambda i=i: wrtabs.setCurrentIndex(i))

        self.payment_request_ok_signal.connect(self.payment_request_ok)
        self.payment_request_error_signal.connect(self.payment_request_error)
        self.show_error_signal.connect(self.show_error)
        self.history_list.setFocus(True)

        # network callbacks
        if self.network:
            self.network_signal.connect(self.on_network_qt)
            interests = ['wallet_updated', 'network_updated', 'blockchain_updated',
                         'new_transaction', 'status',
                         'banner', 'verified', 'fee', 'fee_histogram', 'on_quotes',
                         'on_history', 'channel', 'channels_updated',
                         'payment_failed', 'payment_succeeded',
                         'invoice_status', 'request_status', 'ln_gossip_sync_progress',
                         'cert_mismatch', 'gossip_db_loaded']
            # To avoid leaking references to "self" that prevent the
            # window from being GC-ed when closed, callbacks should be
            # methods of this class only, and specifically not be
            # partials, lambdas or methods of subobjects.  Hence...
            util.register_callback(self.on_network, interests)
            # set initial message
            self.console.showMessage(self.network.banner)

        # update fee slider in case we missed the callback
        #self.fee_slider.update()
        self.load_wallet(wallet)
        gui_object.timer.timeout.connect(self.timer_actions)
        self.fetch_alias()

        # If the option hasn't been set yet
        if config.get('check_updates') is None:
            choice = self.question(title="ELCASH Wallet - " + _("Enable update check"),
                                   msg=_("For security reasons we advise that you always use the latest version of ELCASH Wallet.") + " " +
                                       _("Would you like to be notified when there is a newer version of ELCASH Wallet available?"))
            config.set_key('check_updates', bool(choice), save=True)

        if config.get('check_updates', False):
            # The references to both the thread and the window need to be stored somewhere
            # to prevent GC from getting in our way.
            def on_version_received(v):
                if UpdateCheck.is_newer(v):
                    self.update_check_button.setText(_("Update to ELCASH Wallet {} is available").format(v))
                    self.update_check_button.clicked.connect(lambda: self.show_update_check(v))
                    self.update_check_button.show()
            self._update_check_thread = UpdateCheckThread()
            self._update_check_thread.checked.connect(on_version_received)
            self._update_check_thread.start()

    def setup_exception_hook(self):
        Exception_Hook.maybe_setup(config=self.config,
                                   wallet=self.wallet)

    def run_coroutine_from_thread(self, coro, on_result=None):
        def task():
            try:
                f = asyncio.run_coroutine_threadsafe(coro, self.network.asyncio_loop)
                r = f.result()
                if on_result:
                    on_result(r)
            except Exception as e:
                self.logger.exception("exception in coro scheduled via window.wallet")
                self.show_error_signal.emit(str(e))
        self.wallet.thread.add(task)

    def on_fx_history(self):
        self.history_list.update('fx_history')
        self.address_list.update()

    def on_fx_quotes(self):
        self.update_status()
        # Refresh edits with the new rate
        edit = self.fiat_send_e if self.fiat_send_e.is_last_edited else self.amount_e
        edit.textEdited.emit(edit.text())
        edit = self.fiat_receive_e if self.fiat_receive_e.is_last_edited else self.receive_amount_e
        edit.textEdited.emit(edit.text())
        # History tab needs updating if it used spot
        if self.fx.history_used_spot:
            self.history_list.update('fx_quotes')
        self.address_list.update()

    def toggle_tab(self, tab):
        show = not self.config.get('show_{}_tab'.format(tab.tab_name), False)
        self.config.set_key('show_{}_tab'.format(tab.tab_name), show)
        item_text = (_("Hide {}") if show else _("Show {}")).format(tab.tab_description)
        tab.menu_action.setText(item_text)
        if show:
            # Find out where to place the tab
            index = len(self.tabs)
            for i in range(len(self.tabs)):
                try:
                    if tab.tab_pos < self.tabs.widget(i).tab_pos:
                        index = i
                        break
                except AttributeError:
                    pass
            self.tabs.insertTab(index, tab, tab.tab_icon, tab.tab_description.replace("&", ""))
        else:
            i = self.tabs.indexOf(tab)
            self.tabs.removeTab(i)

    def push_top_level_window(self, window):
        '''Used for e.g. tx dialog box to ensure new dialogs are appropriately
        parented.  This used to be done by explicitly providing the parent
        window, but that isn't something hardware wallet prompts know.'''
        self.tl_windows.append(window)

    def pop_top_level_window(self, window):
        self.tl_windows.remove(window)

    def top_level_window(self, test_func=None):
        '''Do the right thing in the presence of tx dialog windows'''
        override = self.tl_windows[-1] if self.tl_windows else None
        if override and test_func and not test_func(override):
            override = None  # only override if ok for test_func
        return self.top_level_window_recurse(override, test_func)

    def diagnostic_name(self):
        #return '{}:{}'.format(self.__class__.__name__, self.wallet.diagnostic_name())
        return self.wallet.diagnostic_name()

    def is_hidden(self):
        return self.isMinimized() or self.isHidden()

    def show_or_hide(self):
        if self.is_hidden():
            self.bring_to_top()
        else:
            self.hide()

    def bring_to_top(self):
        self.show()
        self.raise_()

    def on_error(self, exc_info):
        e = exc_info[1]
        if isinstance(e, UserCancelled):
            pass
        elif isinstance(e, UserFacingException):
            self.show_error(str(e))
        else:
            # TODO would be nice if we just sent these to the crash reporter...
            #      anything we don't want to send there, we should explicitly catch
            # send_exception_to_crash_reporter(e)
            try:
                self.logger.error("on_error", exc_info=exc_info)
            except OSError:
                pass  # see #4418
            self.show_error(repr(e))

    def on_network(self, event, *args):
        # Handle in GUI thread
        self.network_signal.emit(event, args)

    def on_network_qt(self, event, args=None):
        # Handle a network message in the GUI thread
        # note: all windows get events from all wallets!
        if event == 'wallet_updated':
            wallet = args[0]
            if wallet == self.wallet:
                self.need_update.set()
        elif event == 'network_updated':
            self.gui_object.network_updated_signal_obj.network_updated_signal \
                .emit(event, args)
            self.network_signal.emit('status', None)
        elif event == 'blockchain_updated':
            # to update number of confirmations in history
            self.need_update.set()
        elif event == 'new_transaction':
            wallet, tx = args
            if wallet == self.wallet:
                self.tx_notification_queue.put(tx)
        elif event == 'on_quotes':
            self.on_fx_quotes()
        elif event == 'on_history':
            self.on_fx_history()
        elif event == 'gossip_db_loaded':
            self.channels_list.gossip_db_loaded.emit(*args)
        elif event == 'channels_updated':
            wallet = args[0]
            if wallet == self.wallet:
                self.channels_list.update_rows.emit(*args)
        elif event == 'channel':
            wallet = args[0]
            if wallet == self.wallet:
                self.channels_list.update_single_row.emit(*args)
                self.update_status()
        elif event == 'request_status':
            self.on_request_status(*args)
        elif event == 'invoice_status':
            self.on_invoice_status(*args)
        elif event == 'payment_succeeded':
            wallet = args[0]
            if wallet == self.wallet:
                self.on_payment_succeeded(*args)
        elif event == 'payment_failed':
            wallet = args[0]
            if wallet == self.wallet:
                self.on_payment_failed(*args)
        elif event == 'status':
            self.update_status()
        elif event == 'banner':
            self.console.showMessage(args[0])
        elif event == 'verified':
            wallet, tx_hash, tx_mined_status = args
            if wallet == self.wallet:
                self.history_model.update_tx_mined_status(tx_hash, tx_mined_status)
                self.staking_model.update_tx_mined_status(tx_hash, tx_mined_status)
        elif event == 'fee':
            pass
        elif event == 'fee_histogram':
            self.history_model.on_fee_histogram()
        elif event == 'ln_gossip_sync_progress':
            self.update_lightning_icon()
        elif event == 'cert_mismatch':
            self.show_cert_mismatch_error()
        else:
            self.logger.info(f"unexpected network event: {event} {args}")

    def fetch_alias(self):
        self.alias_info = None
        alias = self.config.get('alias')
        if alias:
            alias = str(alias)
            def f():
                self.alias_info = self.contacts.resolve_openalias(alias)
                self.alias_received_signal.emit()
            t = threading.Thread(target=f)
            t.setDaemon(True)
            t.start()

    def close_wallet(self):
        if self.wallet:
            self.logger.info(f'close_wallet {self.wallet.storage.path}')
            self.wallet.thread = None
        run_hook('close_wallet', self.wallet)

    @profiler
    def load_wallet(self, wallet: Abstract_Wallet):
        wallet.thread = TaskThread(self, self.on_error)
        self.update_recently_visited(wallet.storage.path)
        # todo uncomment when turn on lightning
#        if wallet.has_lightning():
#            util.trigger_callback('channels_updated', wallet)
        self.need_update.set()
        # Once GUI has been initialized check if we want to announce something since the callback has been called before the GUI was initialized
        # update menus
        self.seed_menu.setEnabled(self.wallet.has_seed())
        self.update_lock_icon()
        self.update_buttons_on_seed()
        self.update_console()
        self.clear_receive_tab()
        self.request_list.update()
        # todo uncomment when turn on lightning
#        self.channels_list.update()
        self.tabs.show()
        self.init_geometry()
        if self.config.get('hide_gui') and self.gui_object.tray.isVisible():
            self.hide()
        else:
            self.show()
        self.watching_only_changed()
        run_hook('load_wallet', wallet, self)
        try:
            wallet.try_detecting_internal_addresses_corruption()
        except InternalAddressCorruption as e:
            self.show_error(str(e))
            send_exception_to_crash_reporter(e)

    def init_geometry(self):
        winpos = self.wallet.db.get("winpos-qt")
        try:
            screen = self.app.desktop().screenGeometry()
            assert screen.contains(QRect(*winpos))
            self.setGeometry(*winpos)
        except:
            self.logger.info("using default geometry")
            self.setGeometry(100, 100, 840, 400)

    def watching_only_changed(self):
        name = "ELCASH Wallet Testnet" if constants.net.TESTNET else "ELCASH Wallet"
        title = '%s %s  -  %s' % (name, ELECTRUM_VERSION,
                                        self.wallet.basename())
        extra = [self.wallet.db.get('wallet_type', '?')]
        if self.wallet.is_watching_only():
            extra.append(_('watching only'))
        title += '  [%s]'% ', '.join(extra)
        self.setWindowTitle(title)
        self.password_menu.setEnabled(self.wallet.may_have_password())
        self.import_privkey_menu.setVisible(self.wallet.can_import_privkey())
        self.import_address_menu.setVisible(self.wallet.can_import_address())
        self.export_menu.setEnabled(self.wallet.can_export())

    def warn_if_watching_only(self):
        if self.wallet.is_watching_only():
            msg = ' '.join([
                _("This wallet is watching-only."),
                _("This means you will not be able to spend Bitcoins with it."),
                _("Make sure you own the seed phrase or the private keys, before you request Bitcoins to be sent to this wallet.")
            ])
            self.show_warning(msg, title=_('Watch-only wallet'))

    def warn_if_testnet(self):
        if not constants.net.TESTNET:
            return
        # user might have opted out already
        if self.config.get('dont_show_testnet_warning', False):
            return
        # only show once per process lifecycle
        if getattr(self.gui_object, '_warned_testnet', False):
            return
        self.gui_object._warned_testnet = True
        msg = ''.join([
            _("You are in testnet mode."), ' ',
            _("Testnet coins are worthless."), '\n',
            _("Testnet is separate from the main Electric Cash network. It is used for testing.")
        ])
        cb = QCheckBox(_("Don't show this again."))
        cb_checked = False
        def on_cb(x):
            nonlocal cb_checked
            cb_checked = x == Qt.Checked
        cb.stateChanged.connect(on_cb)
        self.show_warning(msg, title=_('Testnet'), checkbox=cb)
        if cb_checked:
            self.config.set_key('dont_show_testnet_warning', True)

    def open_wallet(self):
        try:
            wallet_folder = self.get_wallet_folder()
        except FileNotFoundError as e:
            self.show_error(str(e))
            return
        filename, __ = QFileDialog.getOpenFileName(self, "Select your wallet file", wallet_folder)
        if not filename:
            return
        self.gui_object.new_window(filename)

    def select_backup_dir(self, b):
        name = self.config.get('backup_dir', '')
        dirname = QFileDialog.getExistingDirectory(self, "Select your wallet backup directory", name)
        if dirname:
            self.config.set_key('backup_dir', dirname)
            self.backup_dir_e.setText(dirname)

    def backup_wallet(self):
        d = WindowModalDialog(self, _("File Backup"))
        vbox = QVBoxLayout(d)
        grid = QGridLayout()
        backup_help = ""
        backup_dir = self.config.get('backup_dir')
        backup_dir_label = HelpLabel(_('Backup directory') + ':', backup_help)
        msg = _('Please select a backup directory')
        # todo uncomment when turn on lightning
#        if self.wallet.has_lightning() and self.wallet.lnworker.channels:
#            msg += '\n\n' + ' '.join([
#                _("Note that lightning channels will be converted to channel backups."),
#                _("You cannot use channel backups to perform lightning payments."),
#                _("Channel backups can only be used to request your channels to be closed.")
#            ])
        self.backup_dir_e = QPushButton(backup_dir)
        self.backup_dir_e.clicked.connect(self.select_backup_dir)
        grid.addWidget(backup_dir_label, 1, 0)
        grid.addWidget(self.backup_dir_e, 1, 1)
        vbox.addLayout(grid)
        vbox.addWidget(WWLabel(msg))
        vbox.addLayout(Buttons(CancelButton(d), OkButton(d)))
        if not d.exec_():
            return
        try:
            new_path = self.wallet.save_backup()
        except BaseException as reason:
            self.show_critical(_("ELCASH Wallet was unable to copy your wallet file to the specified location.") + "\n" + str(reason), title=_("Unable to create backup"))
            return
        if new_path:
            msg = _("A copy of your wallet file was created in")+" '%s'" % str(new_path)
            self.show_message(msg, title=_("Wallet backup created"))
        else:
            self.show_message(_("You need to configure a backup directory in your preferences"), title=_("Backup not created"))

    def update_recently_visited(self, filename):
        recent = self.config.get('recently_open', [])
        try:
            sorted(recent)
        except:
            recent = []
        if filename in recent:
            recent.remove(filename)
        recent.insert(0, filename)
        recent = [path for path in recent if os.path.exists(path)]
        recent = recent[:5]
        self.config.set_key('recently_open', recent)
        self.recently_visited_menu.clear()
        for i, k in enumerate(sorted(recent)):
            b = os.path.basename(k)
            def loader(k):
                return lambda: self.gui_object.new_window(k)
            self.recently_visited_menu.addAction(b, loader(k)).setShortcut(QKeySequence("Ctrl+%d"%(i+1)))
        self.recently_visited_menu.setEnabled(len(recent))

    def get_wallet_folder(self):
        return os.path.dirname(os.path.abspath(self.wallet.storage.path))

    def new_wallet(self):
        try:
            wallet_folder = self.get_wallet_folder()
        except FileNotFoundError as e:
            self.show_error(str(e))
            return
        filename = get_new_wallet_name(wallet_folder)
        full_path = os.path.join(wallet_folder, filename)
        self.gui_object.start_new_window(full_path, None)

    def init_menubar(self):
        menubar = QMenuBar()

        file_menu = menubar.addMenu(_("&File"))
        self.recently_visited_menu = file_menu.addMenu(_("&Recently open"))
        file_menu.addAction(_("&Open"), self.open_wallet).setShortcut(QKeySequence.Open)
        file_menu.addAction(_("&New/Restore"), self.new_wallet).setShortcut(QKeySequence.New)
        file_menu.addAction(_("&Save backup"), self.backup_wallet).setShortcut(QKeySequence.SaveAs)
        file_menu.addAction(_("Delete"), self.remove_wallet)
        file_menu.addSeparator()
        file_menu.addAction(_("&Quit"), self.close)

        wallet_menu = menubar.addMenu(_("&Wallet"))
        wallet_menu.addAction(_("&Information"), self.show_wallet_info)
        wallet_menu.addSeparator()
        self.password_menu = wallet_menu.addAction(_("&Password"), self.change_password_dialog)
        self.seed_menu = wallet_menu.addAction(_("&Seed"), self.show_seed_dialog)
        self.private_keys_menu = wallet_menu.addMenu(_("&Private keys"))
        self.private_keys_menu.addAction(_("&Sweep"), self.sweep_key_dialog)
        self.import_privkey_menu = self.private_keys_menu.addAction(_("&Import"), self.do_import_privkey)
        self.export_menu = self.private_keys_menu.addAction(_("&Export"), self.export_privkeys_dialog)
        self.import_address_menu = wallet_menu.addAction(_("Import addresses"), self.import_addresses)
        wallet_menu.addSeparator()

        addresses_menu = wallet_menu.addMenu(_("&Addresses"))
        addresses_menu.addAction(_("&Filter"), lambda: self.address_list.toggle_toolbar(self.config))
        labels_menu = wallet_menu.addMenu(_("&Labels"))
        labels_menu.addAction(_("&Import"), self.do_import_labels)
        labels_menu.addAction(_("&Export"), self.do_export_labels)
        history_menu = wallet_menu.addMenu(_("&History"))
        history_menu.addAction(_("&Filter"), lambda: self.history_list.toggle_toolbar(self.config))
        history_menu.addAction(_("&Summary"), self.history_list.show_summary)
        # fixme hisotry plot
#        history_menu.addAction(_("&Plot"), self.history_list.plot_history_dialog)
        history_menu.addAction(_("&Export"), self.history_list.export_history_dialog)
        contacts_menu = wallet_menu.addMenu(_("Contacts"))
        contacts_menu.addAction(_("&New"), self.new_contact_dialog)
        contacts_menu.addAction(_("Import"), lambda: self.import_contacts())
        contacts_menu.addAction(_("Export"), lambda: self.export_contacts())
        invoices_menu = wallet_menu.addMenu(_("Invoices"))
        invoices_menu.addAction(_("Import"), lambda: self.import_invoices())
        invoices_menu.addAction(_("Export"), lambda: self.export_invoices())
        requests_menu = wallet_menu.addMenu(_("Requests"))
        requests_menu.addAction(_("Import"), lambda: self.import_requests())
        requests_menu.addAction(_("Export"), lambda: self.export_requests())

        wallet_menu.addSeparator()
        wallet_menu.addAction(_("Find"), self.toggle_search).setShortcut(QKeySequence("Ctrl+F"))

        def add_toggle_action(view_menu, tab):
            is_shown = self.config.get('show_{}_tab'.format(tab.tab_name), False)
            item_name = (_("Hide") if is_shown else _("Show")) + " " + tab.tab_description
            tab.menu_action = view_menu.addAction(item_name, lambda: self.toggle_tab(tab))

        view_menu = menubar.addMenu(_("&View"))
        add_toggle_action(view_menu, self.addresses_tab)
        add_toggle_action(view_menu, self.utxo_tab)
        # todo uncomment when turn on lightning
#        add_toggle_action(view_menu, self.channels_tab)
        add_toggle_action(view_menu, self.contacts_tab)
        add_toggle_action(view_menu, self.console_tab)

        tools_menu = menubar.addMenu(_("&Tools"))  # type: QMenu
        preferences_action = tools_menu.addAction(_("Preferences"), self.settings_dialog)  # type: QAction
        if sys.platform == 'darwin':
            # "Settings"/"Preferences" are all reserved keywords in macOS.
            # preferences_action will get picked up based on name (and put into a standardized location,
            # and given a standard reserved hotkey)
            # Hence, this menu item will be at a "uniform location re macOS processes"
            preferences_action.setMenuRole(QAction.PreferencesRole)  # make sure OS recognizes it as preferences
            # Add another preferences item, to also have a "uniform location for Electrum between different OSes"
            tools_menu.addAction(_("ELCASH Wallet preferences"), self.settings_dialog)

        tools_menu.addAction(_("&Network"), self.gui_object.show_network_dialog).setEnabled(bool(self.network))
        # todo uncomment when turn on lightning
#        tools_menu.addAction(_("&Lightning Network"), self.gui_object.show_lightning_dialog).setEnabled(bool(self.wallet.has_lightning() and self.network))
#        tools_menu.addAction(_("Local &Watchtower"), self.gui_object.show_watchtower_dialog).setEnabled(bool(self.network and self.network.local_watchtower))
        tools_menu.addAction(_("&Plugins"), self.plugins_dialog)
        tools_menu.addSeparator()
        tools_menu.addAction(_("&Sign/verify message"), self.sign_verify_message)
        tools_menu.addAction(_("&Encrypt/decrypt message"), self.encrypt_message)
        tools_menu.addSeparator()

        paytomany_menu = tools_menu.addAction(_("&Pay to many"), self.paytomany)

        raw_transaction_menu = tools_menu.addMenu(_("&Load transaction"))
        raw_transaction_menu.addAction(_("&From file"), self.do_process_from_file)
        raw_transaction_menu.addAction(_("&From text"), self.do_process_from_text)
        raw_transaction_menu.addAction(_("&From the blockchain"), self.do_process_from_txid)
        raw_transaction_menu.addAction(_("&From QR code"), self.read_tx_from_qrcode)
        self.raw_transaction_menu = raw_transaction_menu
        run_hook('init_menubar_tools', self, tools_menu)

        help_menu = menubar.addMenu(_("&Help"))
        help_menu.addAction(_("&About"), self.show_about)
        help_menu.addAction(_("&Check for updates"), self.show_update_check)
        help_menu.addAction(_("&Official website"), lambda: webopen("https://electriccash.global/"))
        help_menu.addSeparator()
        help_menu.addAction(_("&Terms && Conditions"), self.terms_and_conditions_view)
        help_menu.addAction(_("&Documentation"), lambda: webopen("http://docs.electrum.org/")).setShortcut(QKeySequence.HelpContents)
        help_menu.addAction(_("&Report Bug"), self.show_report_bug)
        self.setMenuBar(menubar)

    def terms_and_conditions_view(self):
        terms = load_terms_and_conditions(self.config)
        dialog = WindowModalDialog(self, _('Terms & Conditions'))
        # size and icon position the same like in install wizard
        dialog.setMinimumSize(600, 400)
        main_vbox = QVBoxLayout(dialog)
        logo_vbox = QVBoxLayout()
        logo = QLabel()
        logo.setPixmap(self.windowIcon().pixmap(QSize(60, 60)))
        logo_vbox.addWidget(logo)
        logo_vbox.addStretch(1)
        logo_hbox = QHBoxLayout()
        logo_hbox.addLayout(logo_vbox)
        logo_hbox.addSpacing(5)
        vbox = QVBoxLayout()
        text_browser = QTextBrowser()
        text_browser.setReadOnly(True)
        text_browser.setOpenExternalLinks(True)
        text_browser.setHtml(terms)
        vbox.addWidget(text_browser)
        footer = QHBoxLayout()
        footer.addStretch(1)
        footer.addWidget(OkButton(dialog))
        vbox.addLayout(footer)
        logo_hbox.addLayout(vbox)
        main_vbox.addLayout(logo_hbox)
        dialog.exec_()

    def show_about(self):
        QMessageBox.about(self, "ELCASH Wallet",
                          (_("Version")+" %s" % ELECTRUM_VERSION + "\n\n" +
                           _("ELCASH Wallet's focus is speed, with low resource usage and simplifying Electric Cash.") + " " +
                           _("You do not need to perform regular backups, because your wallet can be "
                              "recovered from a secret phrase that you can memorize or write on paper.") + " " +
                           _("Startup times are instant because it operates in conjunction with high-performance "
                              "servers that handle the most complicated parts of the Electric Cash system.") + "\n\n" +
                           _("Uses icons from the Icons8 icon pack (icons8.com).")))

    def show_update_check(self, version=None):
        self.gui_object._update_check = UpdateCheck(latest_version=version)

    def show_report_bug(self):
        msg = ' '.join([
            _("Please report any bugs as issues on github:<br/>"),
            f'''<a href="{constants.GIT_REPO_ISSUES_URL}">{constants.GIT_REPO_ISSUES_URL}</a><br/><br/>''',
            _("Before reporting a bug, upgrade to the most recent version of ELCASH Wallet (latest release or git HEAD), and include the version number in your report."),
            _("Try to explain not only what the bug is, but how it occurs.")
         ])
        self.show_message(msg, title="ELCASH Wallet - " + _("Reporting Bugs"), rich_text=True)

    def notify_transactions(self):
        if self.tx_notification_queue.qsize() == 0:
            return
        if not self.wallet.up_to_date:
            return  # no notifications while syncing
        now = time.time()
        rate_limit = 20  # seconds
        if self.tx_notification_last_time + rate_limit > now:
            return
        self.tx_notification_last_time = now
        self.logger.info("Notifying GUI about new transactions")
        txns = []
        while True:
            try:
                txns.append(self.tx_notification_queue.get_nowait())
            except queue.Empty:
                break
        # Combine the transactions if there are at least three
        if len(txns) >= 3:
            total_amount = 0
            for tx in txns:
                tx_wallet_delta = self.wallet.get_wallet_delta(tx)
                if not tx_wallet_delta.is_relevant:
                    continue
                total_amount += tx_wallet_delta.delta
            self.notify(_("{} new transactions: Total amount received in the new transactions {}")
                        .format(len(txns), self.format_amount_and_units(total_amount)))
        else:
            for tx in txns:
                tx_wallet_delta = self.wallet.get_wallet_delta(tx)
                if not tx_wallet_delta.is_relevant:
                    continue
                self.notify(_("New transaction: {}").format(self.format_amount_and_units(tx_wallet_delta.delta)))

    def notify(self, message):
        if self.tray:
            try:
                # this requires Qt 5.9
                self.tray.showMessage("ELCASH Wallet", message, read_QIcon("electrum_dark_icon"), 20000)
            except TypeError:
                self.tray.showMessage("ELCASH Wallet", message, QSystemTrayIcon.Information, 20000)

    def timer_actions(self):
        self.request_list.refresh_status()
        # Note this runs in the GUI thread
        if self.need_update.is_set():
            self.need_update.clear()
            self.update_wallet()
        elif not self.wallet.up_to_date:
            # this updates "synchronizing" progress
            self.update_status()
        # resolve aliases
        # FIXME this is a blocking network call that has a timeout of 5 sec
        self.payto_e.resolve()
        self.notify_transactions()

    def format_amount(self, x, is_diff=False, whitespaces=False):
        # x is in sats
        return self.config.format_amount(x, is_diff=is_diff, whitespaces=whitespaces)

    def format_amount_and_units(self, amount):
        # amount is in sats
        text = self.config.format_amount_and_units(amount)
        x = self.fx.format_amount_and_units(amount) if self.fx else None
        if text and x:
            text += ' (%s)'%x
        return text

    def format_fee_rate(self, fee_rate):
        return self.config.format_fee_rate(fee_rate)

    def get_decimal_point(self):
        return self.config.get_decimal_point()

    def base_unit(self):
        return self.config.get_base_unit()

    def connect_fields(self, window, btc_e, fiat_e, fee_e):

        def edit_changed(edit):
            if edit.follows:
                return
            edit.setStyleSheet(ColorScheme.DEFAULT.as_stylesheet())
            fiat_e.is_last_edited = (edit == fiat_e)
            amount = edit.get_amount()
            rate = self.fx.exchange_rate() if self.fx else Decimal('NaN')
            if rate.is_nan() or amount is None:
                if edit is fiat_e:
                    btc_e.setText("")
                    if fee_e:
                        fee_e.setText("")
                else:
                    fiat_e.setText("")
            else:
                if edit is fiat_e:
                    btc_e.follows = True
                    btc_e.setAmount(int(amount / Decimal(rate) * COIN))
                    btc_e.setStyleSheet(ColorScheme.BLUE.as_stylesheet())
                    btc_e.follows = False
                    if fee_e:
                        window.update_fee()
                else:
                    fiat_e.follows = True
                    fiat_e.setText(self.fx.ccy_amount_str(
                        amount * Decimal(rate) / COIN, False))
                    fiat_e.setStyleSheet(ColorScheme.BLUE.as_stylesheet())
                    fiat_e.follows = False

        btc_e.follows = False
        fiat_e.follows = False
        fiat_e.textChanged.connect(partial(edit_changed, fiat_e))
        btc_e.textChanged.connect(partial(edit_changed, btc_e))
        fiat_e.is_last_edited = False

    def update_status(self):
        if not self.wallet:
            return

        if self.network is None:
            text = _("Offline")
            icon = read_QIcon("status_disconnected.png")

        elif self.network.is_connected():
            server_height = self.network.get_server_height()
            server_lag = self.network.get_local_height() - server_height
            fork_str = "_fork" if len(self.network.get_blockchains())>1 else ""
            # Server height can be 0 after switching to a new server
            # until we get a headers subscription request response.
            # Display the synchronizing message in that case.
            if not self.wallet.up_to_date or server_height == 0:
                num_sent, num_answered = self.wallet.get_history_sync_state_details()
                text = ("{} ({}/{})"
                        .format(_("Synchronizing..."), num_answered, num_sent))
                icon = read_QIcon("status_waiting.png")
            elif server_lag > 1:
                text = _("Server is lagging ({} blocks)").format(server_lag)
                icon = read_QIcon("status_lagging%s.png"%fork_str)
            else:
                self.wallet.update_stakes()
                c, u, x = self.wallet.get_balance()
                text = _("Balance" ) + ": %s "%(self.format_amount_and_units(c))
                if u:
                    text += _(" [%s unconfirmed]") % (self.format_amount(u, is_diff=True).strip())
                if x:
                    text += _(" [%s unmatured]") % (self.format_amount(x, is_diff=True).strip())
                if self.wallet.has_lightning():
                    l = self.wallet.lnworker.get_balance()
                    text += u'    \U000026a1 %s'%(self.format_amount_and_units(l).strip())
                # append fiat balance and price
                if self.fx.is_enabled():
                    text += self.fx.get_fiat_status_text(c + u + x,
                        self.base_unit(), self.get_decimal_point()) or ''
                if not self.network.proxy:
                    icon = read_QIcon("status_connected%s.png"%fork_str)
                else:
                    icon = read_QIcon("status_connected_proxy%s.png"%fork_str)
        else:
            if self.network.proxy:
                text = "{} ({})".format(_("Not connected"), _("proxy enabled"))
            else:
                text = _("Not connected")
            icon = read_QIcon("status_disconnected.png")

        self.tray.setToolTip("%s (%s)" % (text, self.wallet.basename()))
        self.balance_label.setText(text)
        if self.status_button:
            self.status_button.setIcon( icon )

    def update_wallet(self):
        self.update_status()
        if self.wallet.up_to_date or not self.network or not self.network.is_connected():
            self.update_tabs()

    def update_tabs(self, wallet=None):
        if wallet is None:
            wallet = self.wallet
        if wallet != self.wallet:
            return
        self.history_list.update('update_tabs')
        self.staking_list.update('update_tabs')
        self.request_list.update()
        self.address_list.update()
        self.utxo_list.update()
        self.contact_list.update()
        self.invoice_list.update()
        self.rewards_tab.update()
        # todo uncomment when turn on lightning
#        self.channels_list.update_rows.emit(wallet)
        self.update_completions()
        self.staking_list.update()


    def create_channels_tab(self):
        self.channels_list = ChannelsList(self)
        t = self.channels_list.get_toolbar()
        return self.create_list_tab(self.channels_list, t)

    def create_history_tab(self):
        self.history_model = HistoryModel(self)
        self.history_list = l = HistoryList(self, self.history_model)
        self.history_list.set_visibility_of_columns()
        l.searchable_list = l
        toolbar = l.create_toolbar(self.config)
        toolbar_shown = bool(self.config.get('show_toolbar_history', False))
        l.show_toolbar(toolbar_shown)
        return self.create_list_tab(l, toolbar)

    def show_address(self, addr):
        from . import address_dialog
        d = address_dialog.AddressDialog(self, addr)
        d.exec_()

    def show_channel(self, channel_id):
        from . import channel_details
        channel_details.ChannelDetailsDialog(self, channel_id).show()

    def show_transaction(self, tx, *, tx_desc=None):
        '''tx_desc is set only for txs created in the Send tab'''
        show_transaction(tx, parent=self, desc=tx_desc)

    def show_lightning_transaction(self, tx_item):
        from .lightning_tx_dialog import LightningTxDialog
        d = LightningTxDialog(self, tx_item)
        d.show()

    def create_receive_tab(self):
        # A 4-column grid layout.  All the stretch is in the last column.
        # The exchange rate plugin adds a fiat widget in column 2
        self.receive_grid = grid = QGridLayout()
        grid.setSpacing(8)
        grid.setColumnStretch(3, 1)

        self.receive_message_e = QLineEdit()
        grid.addWidget(QLabel(_('Description')), 0, 0)
        grid.addWidget(self.receive_message_e, 0, 1, 1, 4)
        self.receive_message_e.textChanged.connect(self.update_receive_qr)

        self.receive_amount_e = BTCAmountEdit(self.get_decimal_point)
        grid.addWidget(QLabel(_('Requested amount')), 1, 0)
        grid.addWidget(self.receive_amount_e, 1, 1)
        self.receive_amount_e.textChanged.connect(self.update_receive_qr)

        self.fiat_receive_e = AmountEdit(self.fx.get_currency if self.fx else '')
        if not self.fx or not self.fx.is_enabled():
            self.fiat_receive_e.setVisible(False)
        grid.addWidget(self.fiat_receive_e, 1, 2, Qt.AlignLeft)

        self.connect_fields(self, self.receive_amount_e, self.fiat_receive_e, None)
        self.connect_fields(self, self.amount_e, self.fiat_send_e, None)

        self.expires_combo = QComboBox()
        evl = sorted(get_pr_expiration_values().items())
        evl_keys = [i[0] for i in evl]
        evl_values = [i[1] for i in evl]
        default_expiry = self.config.get('request_expiry', PR_DEFAULT_EXPIRATION_WHEN_CREATING)
        try:
            i = evl_keys.index(default_expiry)
        except ValueError:
            i = 0
        self.expires_combo.addItems(evl_values)
        self.expires_combo.setCurrentIndex(i)
        self.expires_combo.setFixedWidth(self.receive_amount_e.width())
        def on_expiry(i):
            self.config.set_key('request_expiry', evl_keys[i])
        self.expires_combo.currentIndexChanged.connect(on_expiry)
        msg = ' '.join([
            _('Expiration date of your request.'),
            _('This information is seen by the recipient if you send them a signed payment request.'),
            _('Expired requests have to be deleted manually from your list, in order to free the corresponding Bitcoin addresses.'),
            _('The ELCASH address never expires and will always be part of this ELCASH Wallet.'),
        ])
        grid.addWidget(HelpLabel(_('Expires after'), msg), 2, 0)
        grid.addWidget(self.expires_combo, 2, 1)
        self.expires_label = QLineEdit('')
        self.expires_label.setReadOnly(1)
        self.expires_label.setFocusPolicy(Qt.NoFocus)
        self.expires_label.hide()
        grid.addWidget(self.expires_label, 2, 1)

        self.clear_invoice_button = QPushButton(_('Clear'))
        self.clear_invoice_button.clicked.connect(self.clear_receive_tab)
        self.create_invoice_button = QPushButton(_('Generate New Address'))
        self.create_invoice_button.setIcon(read_QIcon("electrum.png"))
        self.create_invoice_button.setToolTip('Create on-chain request')
        self.create_invoice_button.clicked.connect(lambda: self.create_invoice(False))
        self.receive_buttons = buttons = QHBoxLayout()
        buttons.addStretch(1)
        buttons.addWidget(self.clear_invoice_button)
        buttons.addWidget(self.create_invoice_button)
        # todo uncomment when turn on lightning
#        if self.wallet.has_lightning():
#            self.create_invoice_button.setText(_('New Address'))
#            self.create_lightning_invoice_button = QPushButton(_('Lightning'))
#            self.create_lightning_invoice_button.setToolTip('Create lightning request')
#            self.create_lightning_invoice_button.setIcon(read_QIcon("lightning.png"))
#            self.create_lightning_invoice_button.clicked.connect(lambda: self.create_invoice(True))
#            buttons.addWidget(self.create_lightning_invoice_button)
        grid.addLayout(buttons, 4, 3, 1, 2)

        self.receive_payreq_e = ButtonsTextEdit()
        self.receive_payreq_e.setFont(QFont(MONOSPACE_FONT))
        self.receive_payreq_e.addCopyButton(self.app)
        self.receive_payreq_e.setReadOnly(True)
        self.receive_payreq_e.textChanged.connect(self.update_receive_qr)
        self.receive_payreq_e.setFocusPolicy(Qt.ClickFocus)

        self.receive_qr = QRCodeWidget(fixedSize=220)
        self.receive_qr.mouseReleaseEvent = lambda x: self.toggle_qr_window()
        self.receive_qr.enterEvent = lambda x: self.app.setOverrideCursor(QCursor(Qt.PointingHandCursor))
        self.receive_qr.leaveEvent = lambda x: self.app.setOverrideCursor(QCursor(Qt.ArrowCursor))

        self.receive_address_e = ButtonsTextEdit()
        self.receive_address_e.setFont(QFont(MONOSPACE_FONT))
        self.receive_address_e.addCopyButton(self.app)
        self.receive_address_e.setReadOnly(True)
        self.receive_address_e.textChanged.connect(self.update_receive_address_styling)

        qr_show = lambda: self.show_qrcode(str(self.receive_address_e.text()), _('Receiving address'), parent=self)
        qr_icon = "qrcode_white.png" if ColorScheme.dark_scheme else "qrcode.png"
        self.receive_address_e.addButton(qr_icon, qr_show, _("Show as QR code"))

        self.receive_requests_label = QLabel(_('Incoming payments'))

        from .request_list import RequestList
        self.request_list = RequestList(self)

        receive_tabs = QTabWidget()
        receive_tabs.addTab(self.receive_address_e, _('Address'))
        receive_tabs.addTab(self.receive_payreq_e, _('Request'))
        receive_tabs.addTab(self.receive_qr, _('QR Code'))
        receive_tabs.setCurrentIndex(self.config.get('receive_tabs_index', 0))
        receive_tabs.currentChanged.connect(lambda i: self.config.set_key('receive_tabs_index', i))
        receive_tabs_sp = receive_tabs.sizePolicy()
        receive_tabs_sp.setRetainSizeWhenHidden(True)
        receive_tabs.setSizePolicy(receive_tabs_sp)

        def maybe_hide_receive_tabs():
            receive_tabs.setVisible(bool(self.receive_payreq_e.text()))
        self.receive_payreq_e.textChanged.connect(maybe_hide_receive_tabs)
        maybe_hide_receive_tabs()

        # layout
        vbox_g = QVBoxLayout()
        vbox_g.addLayout(grid)
        vbox_g.addStretch()
        hbox = QHBoxLayout()
        hbox.addLayout(vbox_g)
        hbox.addStretch()
        hbox.addWidget(receive_tabs)

        w = QWidget()
        w.searchable_list = self.request_list
        vbox = QVBoxLayout(w)
        vbox.addLayout(hbox)

        vbox.addStretch(1)
        vbox.addWidget(self.receive_requests_label)
        vbox.addWidget(self.request_list)
        vbox.setStretchFactor(self.request_list, 1000)

        return w

    def delete_requests(self, keys):
        for key in keys:
            self.wallet.delete_request(key)
        self.request_list.update()
        self.clear_receive_tab()

    def delete_lightning_payreq(self, payreq_key):
        self.wallet.lnworker.delete_invoice(payreq_key)
        self.request_list.update()
        self.invoice_list.update()
        self.clear_receive_tab()

    def sign_payment_request(self, addr):
        alias = self.config.get('alias')
        if alias and self.alias_info:
            alias_addr, alias_name, validated = self.alias_info
            if alias_addr:
                if self.wallet.is_mine(alias_addr):
                    msg = _('This payment request will be signed.') + '\n' + _('Please enter your password')
                    password = None
                    if self.wallet.has_keystore_encryption():
                        password = self.password_dialog(msg)
                        if not password:
                            return
                    try:
                        self.wallet.sign_payment_request(addr, alias, alias_addr, password)
                    except Exception as e:
                        self.show_error(repr(e))
                        return
                else:
                    return

    def create_invoice(self, is_lightning):
        amount = self.receive_amount_e.get_amount()
        message = self.receive_message_e.text()
        expiry = self.config.get('request_expiry', PR_DEFAULT_EXPIRATION_WHEN_CREATING)
        if is_lightning:
            if not self.wallet.lnworker.channels:
                self.show_error(_("You need to open a Lightning channel first."))
                return
            # TODO maybe show a warning if amount exceeds lnworker.num_sats_can_receive (as in kivy)
            key = self.wallet.lnworker.add_request(amount, message, expiry)
        else:
            key = self.create_bitcoin_request(amount, message, expiry)
            if not key:
                return
            self.address_list.update()
        assert key is not None
        self.request_list.update()
        self.request_list.select_key(key)
        # clear request fields
        self.receive_amount_e.setText('')
        self.receive_message_e.setText('')
        # copy to clipboard
        r = self.wallet.get_request(key)
        content = r.invoice if r.is_lightning() else r.get_address()
        title = _('Invoice') if is_lightning else _('Address')
        self.do_copy(content, title=title)

    def create_bitcoin_request(self, amount, message, expiration) -> Optional[str]:
        addr = self.wallet.get_unused_address()
        if addr is None:
            if not self.wallet.is_deterministic():  # imported wallet
                msg = [
                    _('No more addresses in your wallet.'), ' ',
                    _('You are using a non-deterministic wallet, which cannot create new addresses.'), ' ',
                    _('If you want to create new addresses, use a deterministic wallet instead.'), '\n\n',
                    _('Creating a new payment request will reuse one of your addresses and overwrite an existing request. Continue anyway?'),
                   ]
                if not self.question(''.join(msg)):
                    return
                addr = self.wallet.get_receiving_address()
            else:  # deterministic wallet
                if not self.question(_("Warning: The next address will not be recovered automatically if you restore your wallet from seed; you may need to add it manually.\n\nThis occurs because you have too many unused addresses in your wallet. To avoid this situation, use the existing addresses first.\n\nCreate anyway?")):
                    return
                addr = self.wallet.create_new_address(False)
        req = self.wallet.make_payment_request(addr, amount, message, expiration)
        try:
            self.wallet.add_payment_request(req)
        except Exception as e:
            self.logger.exception('Error adding payment request')
            self.show_error(_('Error adding payment request') + ':\n' + repr(e))
        else:
            self.sign_payment_request(addr)
        return addr

    def do_copy(self, content: str, *, title: str = None) -> None:
        self.app.clipboard().setText(content)
        if title is None:
            tooltip_text = _("Text copied to clipboard").format(title)
        else:
            tooltip_text = _("{} copied to clipboard").format(title)
        QToolTip.showText(QCursor.pos(), tooltip_text, self)

    def clear_receive_tab(self):
        self.receive_payreq_e.setText('')
        self.receive_address_e.setText('')
        self.receive_message_e.setText('')
        self.receive_amount_e.setAmount(None)
        self.expires_label.hide()
        self.expires_combo.show()
        self.request_list.clearSelection()

    def toggle_qr_window(self):
        from . import qrwindow
        if not self.qr_window:
            self.qr_window = qrwindow.QR_Window(self)
            self.qr_window.setVisible(True)
            self.qr_window_geometry = self.qr_window.geometry()
        else:
            if not self.qr_window.isVisible():
                self.qr_window.setVisible(True)
                self.qr_window.setGeometry(self.qr_window_geometry)
            else:
                self.qr_window_geometry = self.qr_window.geometry()
                self.qr_window.setVisible(False)
        self.update_receive_qr()

    def show_send_tab(self):
        self.tabs.setCurrentIndex(self.tabs.indexOf(self.send_tab))

    def show_receive_tab(self):
        self.tabs.setCurrentIndex(self.tabs.indexOf(self.receive_tab))

    def update_receive_qr(self):
        uri = str(self.receive_payreq_e.text())
        if maybe_extract_bolt11_invoice(uri):
            # encode lightning invoices as uppercase so QR encoding can use
            # alphanumeric mode; resulting in smaller QR codes
            uri = uri.upper()
        self.receive_qr.setData(uri)
        if self.qr_window and self.qr_window.isVisible():
            self.qr_window.qrw.setData(uri)

    def update_receive_address_styling(self):
        addr = str(self.receive_address_e.text())
        if is_address(addr) and self.wallet.is_used(addr):
            self.receive_address_e.setStyleSheet(ColorScheme.RED.as_stylesheet(True))
            self.receive_address_e.setToolTip(_("This address has already been used. "
                                                "For better privacy, do not reuse it for new payments."))
        else:
            self.receive_address_e.setStyleSheet("")
            self.receive_address_e.setToolTip("")

    def create_send_tab(self):
        # A 4-column grid layout.  All the stretch is in the last column.
        # The exchange rate plugin adds a fiat widget in column 2
        self.send_grid = grid = QGridLayout()
        grid.setSpacing(8)
        grid.setColumnStretch(3, 1)

        from .paytoedit import PayToEdit
        self.amount_e = BTCAmountEdit(self.get_decimal_point)
        self.payto_e = PayToEdit(self)
        self.payto_e.addPasteButton(self.app)
        msg = _('Recipient of the funds.') + '\n\n'\
              + _('You may enter a ELCASH address, a label from your list of contacts (a list of completions will be proposed), or an alias (email-like address that forwards to a ELCASH address)')
        payto_label = HelpLabel(_('Pay to'), msg)
        grid.addWidget(payto_label, 1, 0)
        grid.addWidget(self.payto_e, 1, 1, 1, -1)

        completer = QCompleter()
        completer.setCaseSensitivity(False)
        self.payto_e.set_completer(completer)
        completer.setModel(self.completions)

        msg = _('Description of the transaction (not mandatory).') + '\n\n'\
              + _('The description is not sent to the recipient of the funds. It is stored in your wallet file, and displayed in the \'History\' tab.')
        description_label = HelpLabel(_('Description'), msg)
        grid.addWidget(description_label, 2, 0)
        self.message_e = FreezableLineEdit()
        self.message_e.setMinimumWidth(700)
        grid.addWidget(self.message_e, 2, 1, 1, -1)

        msg = _('Amount to be sent.') + '\n\n' \
              + _('The amount will be displayed in red if you do not have enough funds in your wallet.') + ' ' \
              + _('Note that if you have frozen some of your addresses, the available funds will be lower than your total balance.') + '\n\n' \
              + _('Keyboard shortcut: type "!" to send all your coins.')
        amount_label = HelpLabel(_('Amount'), msg)
        grid.addWidget(amount_label, 3, 0)
        grid.addWidget(self.amount_e, 3, 1)

        self.fiat_send_e = AmountEdit(self.fx.get_currency if self.fx else '')
        if not self.fx or not self.fx.is_enabled():
            self.fiat_send_e.setVisible(False)
        grid.addWidget(self.fiat_send_e, 3, 2)
        self.amount_e.frozen.connect(
            lambda: self.fiat_send_e.setFrozen(self.amount_e.isReadOnly()))

        self.max_button = EnterButton(_("Max"), self.spend_max)
        self.max_button.setFixedWidth(100)
        self.max_button.setCheckable(True)
        grid.addWidget(self.max_button, 3, 3)

        self.save_button = EnterButton(_("Save"), self.do_save_invoice)
        self.send_button = EnterButton(_("Pay") + "...", self.do_pay)
        self.clear_button = EnterButton(_("Clear"), self.do_clear)

        buttons = QHBoxLayout()
        buttons.addStretch(1)
        buttons.addWidget(self.clear_button)
        buttons.addWidget(self.save_button)
        buttons.addWidget(self.send_button)
        grid.addLayout(buttons, 6, 1, 1, 4)

        self.amount_e.shortcut.connect(self.spend_max)

        def reset_max(text):
            self.max_button.setChecked(False)
            enable = not bool(text) and not self.amount_e.isReadOnly()
            #self.max_button.setEnabled(enable)
        self.amount_e.textEdited.connect(reset_max)
        self.fiat_send_e.textEdited.connect(reset_max)

        self.set_onchain(False)

        self.invoices_label = QLabel(_('Outgoing payments'))
        from .invoice_list import InvoiceList
        self.invoice_list = InvoiceList(self)

        vbox0 = QVBoxLayout()
        vbox0.addLayout(grid)
        hbox = QHBoxLayout()
        hbox.addLayout(vbox0)
        hbox.addStretch(1)
        w = QWidget()
        vbox = QVBoxLayout(w)
        vbox.addLayout(hbox)
        vbox.addStretch(1)
        vbox.addWidget(self.invoices_label)
        vbox.addWidget(self.invoice_list)
        vbox.setStretchFactor(self.invoice_list, 1000)
        w.searchable_list = self.invoice_list
        run_hook('create_send_tab', grid)
        return w

    def spend_max(self):
        if run_hook('abort_send', self):
            return
        outputs = self.payto_e.get_outputs(True)
        if not outputs:
            return
        make_tx = lambda fee_est: self.wallet.make_unsigned_transaction(
            coins=self.get_coins(),
            outputs=outputs,
            fee=fee_est,
            is_sweep=False)

        try:
            try:
                tx = make_tx(None)
            except (NotEnoughFunds, NoDynamicFeeEstimates) as e:
                # Check if we had enough funds excluding fees,
                # if so, still provide opportunity to set lower fees.
                tx = make_tx(0)
        except MultipleSpendMaxTxOutputs as e:
            self.max_button.setChecked(False)
            self.show_error(str(e))
            return
        except NotEnoughFunds as e:
            self.max_button.setChecked(False)
            text = self.get_text_not_enough_funds_mentioning_frozen()
            self.show_error(text)
            return

        self.max_button.setChecked(True)
        amount = tx.output_value()
        __, x_fee_amount = run_hook('get_tx_extra_fee', self.wallet, tx) or (None, 0)
        amount_after_all_fees = amount - x_fee_amount
        self.amount_e.setAmount(amount_after_all_fees)

    def get_contact_payto(self, key):
        _type, label = self.contacts.get(key)
        return label + '  <' + key + '>' if _type == 'address' else key

    def update_completions(self):
        l = [self.get_contact_payto(key) for key in self.contacts.keys()]
        self.completions.setStringList(l)

    @protected
    def protect(self, func, args, password):
        return func(*args, password)

    def read_outputs(self) -> List[PartialTxOutput]:
        if self.payment_request:
            outputs = self.payment_request.get_outputs()
        else:
            outputs = self.payto_e.get_outputs(self.max_button.isChecked())
        return outputs

    def check_send_tab_onchain_outputs_and_show_errors(self, outputs: List[PartialTxOutput]) -> bool:
        """Returns whether there are errors with outputs.
        Also shows error dialog to user if so.
        """
        if not outputs:
            self.show_error(_('No outputs'))
            return True

        for o in outputs:
            if o.scriptpubkey is None:
                self.show_error(_('Bitcoin Address is None'))
                return True
            if o.value is None:
                self.show_error(_('Invalid Amount'))
                return True

        return False  # no errors

    def check_send_tab_payto_line_and_show_errors(self) -> bool:
        """Returns whether there are errors.
        Also shows error dialog to user if so.
        """
        pr = self.payment_request
        if pr:
            if pr.has_expired():
                self.show_error(_('Payment request has expired'))
                return True

        if not pr:
            errors = self.payto_e.get_errors()
            if errors:
                if len(errors) == 1 and not errors[0].is_multiline:
                    err = errors[0]
                    self.show_warning(_("Failed to parse 'Pay to' line") + ":\n" +
                                      f"{err.line_content[:40]}...\n\n"
                                      f"{err.exc!r}")
                else:
                    self.show_warning(_("Invalid Lines found:") + "\n\n" +
                                      '\n'.join([_("Line #") +
                                                 f"{err.idx+1}: {err.line_content[:40]}... ({err.exc!r})"
                                                 for err in errors]))
                return True

            if self.payto_e.is_alias and self.payto_e.validated is False:
                alias = self.payto_e.toPlainText()
                msg = _('WARNING: the alias "{}" could not be validated via an additional '
                        'security check, DNSSEC, and thus may not be correct.').format(alias) + '\n'
                msg += _('Do you wish to continue?')
                if not self.question(msg):
                    return True

        return False  # no errors

    def pay_lightning_invoice(self, invoice: str, *, amount_msat: Optional[int]):
        if amount_msat is None:
            raise Exception("missing amount for LN invoice")
        amount_sat = Decimal(amount_msat) / 1000
        # FIXME this is currently lying to user as we truncate to satoshis
        msg = _("Pay lightning invoice?") + '\n\n' + _("This will send {}?").format(self.format_amount_and_units(amount_sat))
        if not self.question(msg):
            return
        self.save_pending_invoice()
        attempts = LN_NUM_PAYMENT_ATTEMPTS
        def task():
            self.wallet.lnworker.pay(invoice, amount_msat=amount_msat, attempts=attempts)
        self.wallet.thread.add(task)

    def on_request_status(self, wallet, key, status):
        if wallet != self.wallet:
            return
        if key not in self.wallet.receive_requests:
            return
        if status == PR_PAID:
            self.notify(_('Payment received') + '\n' + key)
            self.need_update.set()

    def on_invoice_status(self, wallet, key):
        if wallet != self.wallet:
            return
        req = self.wallet.get_invoice(key)
        if req is None:
            return
        self.invoice_list.update_item(key, req)

    def on_payment_succeeded(self, wallet, key):
        description = self.wallet.get_label(key)
        self.notify(_('Payment succeeded') + '\n\n' + description)
        self.need_update.set()

    def on_payment_failed(self, wallet, key, reason):
        self.show_error(_('Payment failed') + '\n\n' + reason)

    def read_invoice(self):
        if self.check_send_tab_payto_line_and_show_errors():
            return
        if not self._is_onchain:
            invoice_str = self.payto_e.lightning_invoice
            if not invoice_str:
                return
            if not self.wallet.has_lightning():
                self.show_error(_('Lightning is disabled'))
                return
            invoice = LNInvoice.from_bech32(invoice_str)
            if invoice.get_amount_msat() is None:
                amount_sat = self.amount_e.get_amount()
                if amount_sat:
                    invoice.amount_msat = int(amount_sat * 1000)
                else:
                    self.show_error(_('No amount'))
                    return
            return invoice
        else:
            outputs = self.read_outputs()
            if self.check_send_tab_onchain_outputs_and_show_errors(outputs):
                return
            message = self.message_e.text()
            return self.wallet.create_invoice(
                outputs=outputs,
                message=message,
                pr=self.payment_request,
                URI=self.payto_URI)

    def do_save_invoice(self):
        self.pending_invoice = self.read_invoice()
        if not self.pending_invoice:
            return
        self.save_pending_invoice()

    def save_pending_invoice(self):
        if not self.pending_invoice:
            return
        self.do_clear()
        self.wallet.save_invoice(self.pending_invoice)
        self.invoice_list.update()
        self.pending_invoice = None

    def do_pay(self):
        self.pending_invoice = self.read_invoice()
        if not self.pending_invoice:
            return
        self.do_pay_invoice(self.pending_invoice)

    def pay_multiple_invoices(self, invoices):
        outputs = []
        for invoice in invoices:
            outputs += invoice.outputs
        self.pay_onchain_dialog(self.get_coins(), outputs)

    def do_pay_invoice(self, invoice: 'Invoice'):
        if invoice.type == PR_TYPE_LN:
            assert isinstance(invoice, LNInvoice)
            self.pay_lightning_invoice(invoice.invoice, amount_msat=invoice.get_amount_msat())
        elif invoice.type == PR_TYPE_ONCHAIN:
            assert isinstance(invoice, OnchainInvoice)
            self.pay_onchain_dialog(self.get_coins(), invoice.outputs)
        else:
            raise Exception('unknown invoice type')

    def get_coins(self, *, nonlocal_only=False) -> Sequence[PartialTxInput]:
        coins = self.get_manually_selected_coins()
        if coins is not None:
            return coins
        else:
            return self.wallet.get_spendable_coins(None, nonlocal_only=nonlocal_only)

    def get_manually_selected_coins(self) -> Optional[Sequence[PartialTxInput]]:
        """Return a list of selected coins or None.
        Note: None means selection is not being used,
              while an empty sequence means the user specifically selected that.
        """
        return self.utxo_list.get_spend_list()

    def get_text_not_enough_funds_mentioning_frozen(self) -> str:
        text = _("Not enough funds")
        frozen_bal = sum(self.wallet.get_frozen_balance())
        if frozen_bal:
            text += " ({} {} {})".format(
                self.format_amount(frozen_bal).strip(), self.base_unit(), _("are frozen")
            )
        return text

    def pay_onchain_dialog(
            self, inputs: Sequence[PartialTxInput],
            outputs: List[PartialTxOutput], *,
            external_keypairs=None) -> None:
        # trustedcoin requires this
        if run_hook('abort_send', self):
            return
        is_sweep = bool(external_keypairs)
        make_tx = lambda fee_est: self.wallet.make_unsigned_transaction(
            coins=inputs,
            outputs=outputs,
            fee=fee_est,
            is_sweep=is_sweep)
        output_values = [x.value for x in outputs]
        if output_values.count('!') > 1:
            self.show_error(_("More than one output set to spend max"))
            return

        output_value = '!' if '!' in output_values else sum(output_values)
        d = ConfirmTxDialog(window=self, make_tx=make_tx, output_value=output_value, is_sweep=is_sweep)
        if d.not_enough_funds:
            # Check if we had enough funds excluding fees,
            # if so, still provide opportunity to set lower fees.
            if not d.have_enough_funds_assuming_zero_fees():
                text = self.get_text_not_enough_funds_mentioning_frozen()
                self.show_message(text)
                return

        # shortcut to advanced preview (after "enough funds" check!)
        if self.config.get('advanced_preview'):
            self.preview_tx_dialog(make_tx=make_tx,
                                   external_keypairs=external_keypairs)
            return

        cancelled, is_send, password, tx = d.run()
        if cancelled:
            return
        if is_send:
            self.save_pending_invoice()
            def sign_done(success):
                if success:
                    self.broadcast_or_show(tx)
            self.sign_tx_with_password(tx, callback=sign_done, password=password,
                                       external_keypairs=external_keypairs)
        else:
            self.preview_tx_dialog(make_tx=make_tx,
                                   external_keypairs=external_keypairs)

    def preview_tx_dialog(self, *, make_tx, external_keypairs=None):
        d = PreviewTxDialog(make_tx=make_tx, external_keypairs=external_keypairs,
                            window=self)
        d.show()

    def broadcast_or_show(self, tx: Transaction):
        if not tx.is_complete():
            self.show_transaction(tx)
            return
        if not self.network:
            self.show_error(_("You can't broadcast a transaction without a live network connection."))
            self.show_transaction(tx)
            return
        self.broadcast_transaction(tx)

    @protected
    def sign_tx(self, tx, *, callback, external_keypairs, password):
        self.sign_tx_with_password(tx, callback=callback, password=password, external_keypairs=external_keypairs)

    def sign_tx_with_password(self, tx: PartialTransaction, *, callback, password, external_keypairs=None):
        '''Sign the transaction in a separate thread.  When done, calls
        the callback with a success code of True or False.
        '''
        def on_success(result):
            callback(True)
        def on_failure(exc_info):
            self.on_error(exc_info)
            callback(False)
        on_success = run_hook('tc_sign_wrapper', self.wallet, tx, on_success, on_failure) or on_success
        if external_keypairs:
            # can sign directly
            task = partial(tx.sign, external_keypairs)
        else:
            task = partial(self.wallet.sign_transaction, tx, password)
        msg = _('Signing transaction...')
        WaitingDialog(self, msg, task, on_success, on_failure)

    def broadcast_transaction(self, tx: Transaction):

        def broadcast_thread():
            # non-GUI thread
            pr = self.payment_request
            if pr and pr.has_expired():
                self.payment_request = None
                return False, _("Invoice has expired")
            try:
                self.network.run_from_another_thread(self.network.broadcast_transaction(tx))
            except TxBroadcastError as e:
                return False, e.get_message_for_gui()
            except BestEffortRequestFailed as e:
                return False, repr(e)
            # success
            txid = tx.txid()
            if pr:
                self.payment_request = None
                refund_address = self.wallet.get_receiving_address()
                coro = pr.send_payment_and_receive_paymentack(tx.serialize(), refund_address)
                fut = asyncio.run_coroutine_threadsafe(coro, self.network.asyncio_loop)
                ack_status, ack_msg = fut.result(timeout=20)
                self.logger.info(f"Payment ACK: {ack_status}. Ack message: {ack_msg}")
            return True, txid

        # Capture current TL window; override might be removed on return
        parent = self.top_level_window(lambda win: isinstance(win, MessageBoxMixin))

        def broadcast_done(result):
            # GUI thread
            if result:
                success, msg = result
                if success:
                    parent.show_message(_('Payment sent.') + '\n' + msg)
                    self.invoice_list.update()
                else:
                    msg = msg or ''
                    parent.show_error(msg)

        WaitingDialog(self, _('Broadcasting transaction...'),
                      broadcast_thread, broadcast_done, self.on_error)

    def mktx_for_open_channel(self, funding_sat):
        coins = self.get_coins(nonlocal_only=True)
        make_tx = lambda fee_est: self.wallet.lnworker.mktx_for_open_channel(coins=coins,
                                                                             funding_sat=funding_sat,
                                                                             fee_est=fee_est)
        return make_tx

    def open_channel(self, connect_str, funding_sat, push_amt):
        try:
            extract_nodeid(connect_str)
        except ConnStringFormatError as e:
            self.show_error(str(e))
            return
        # use ConfirmTxDialog
        # we need to know the fee before we broadcast, because the txid is required
        make_tx = self.mktx_for_open_channel(funding_sat)
        d = ConfirmTxDialog(window=self, make_tx=make_tx, output_value=funding_sat, is_sweep=False)
        # disable preview button because the user must not broadcast tx before establishment_flow
        d.preview_button.setEnabled(False)
        cancelled, is_send, password, funding_tx = d.run()
        if not is_send:
            return
        if cancelled:
            return
        # read funding_sat from tx; converts '!' to int value
        funding_sat = funding_tx.output_value_for_address(ln_dummy_address())
        def task():
            return self.wallet.lnworker.open_channel(connect_str=connect_str,
                                                     funding_tx=funding_tx,
                                                     funding_sat=funding_sat,
                                                     push_amt_sat=push_amt,
                                                     password=password)
        def on_success(args):
            chan, funding_tx = args
            n = chan.constraints.funding_txn_minimum_depth
            message = '\n'.join([
                _('Channel established.'),
                _('Remote peer ID') + ':' + chan.node_id.hex(),
                _('This channel will be usable after {} confirmations').format(n)
            ])
            if not funding_tx.is_complete():
                message += '\n\n' + _('Please sign and broadcast the funding transaction')
            self.show_message(message)
            if not funding_tx.is_complete():
                self.show_transaction(funding_tx)

        def on_failure(exc_info):
            type_, e, traceback = exc_info
            self.show_error(_('Could not open channel: {}').format(repr(e)))
        WaitingDialog(self, _('Opening channel...'), task, on_success, on_failure)

    def query_choice(self, msg, choices):
        # Needed by QtHandler for hardware wallets
        dialog = WindowModalDialog(self.top_level_window())
        clayout = ChoicesLayout(msg, choices)
        vbox = QVBoxLayout(dialog)
        vbox.addLayout(clayout.layout())
        vbox.addLayout(Buttons(OkButton(dialog)))
        if not dialog.exec_():
            return None
        return clayout.selected_index()

    def lock_amount(self, b: bool) -> None:
        self.amount_e.setFrozen(b)
        self.max_button.setEnabled(not b)

    def prepare_for_payment_request(self):
        self.show_send_tab()
        self.payto_e.is_pr = True
        for e in [self.payto_e, self.message_e]:
            e.setFrozen(True)
        self.lock_amount(True)
        self.payto_e.setText(_("please wait..."))
        return True

    def delete_invoices(self, keys):
        for key in keys:
            self.wallet.delete_invoice(key)
        self.invoice_list.update()

    def payment_request_ok(self):
        pr = self.payment_request
        if not pr:
            return
        key = pr.get_id()
        invoice = self.wallet.get_invoice(key)
        if invoice and self.wallet.get_invoice_status(invoice) == PR_PAID:
            self.show_message("invoice already paid")
            self.do_clear()
            self.payment_request = None
            return
        self.payto_e.is_pr = True
        if not pr.has_expired():
            self.payto_e.setGreen()
        else:
            self.payto_e.setExpired()
        self.payto_e.setText(pr.get_requestor())
        self.amount_e.setAmount(pr.get_amount())
        self.message_e.setText(pr.get_memo())
        # signal to set fee
        self.amount_e.textEdited.emit("")

    def payment_request_error(self):
        pr = self.payment_request
        if not pr:
            return
        self.show_message(pr.error)
        self.payment_request = None
        self.do_clear()

    def on_pr(self, request: 'paymentrequest.PaymentRequest'):
        self.set_onchain(True)
        self.payment_request = request
        if self.payment_request.verify(self.contacts):
            self.payment_request_ok_signal.emit()
        else:
            self.payment_request_error_signal.emit()

    def parse_lightning_invoice(self, invoice):
        """Parse ln invoice, and prepare the send tab for it."""
        try:
            lnaddr = lndecode(invoice, expected_hrp=constants.net.SEGWIT_HRP)
        except Exception as e:
            raise LnDecodeException(e) from e
        pubkey = bh2u(lnaddr.pubkey.serialize())
        for k,v in lnaddr.tags:
            if k == 'd':
                description = v
                break
        else:
             description = ''
        self.payto_e.setFrozen(True)
        self.payto_e.setText(pubkey)
        self.message_e.setText(description)
        if lnaddr.get_amount_sat() is not None:
            self.amount_e.setAmount(lnaddr.get_amount_sat())
        #self.amount_e.textEdited.emit("")
        self.set_onchain(False)

    def set_onchain(self, b):
        self._is_onchain = b
        self.max_button.setEnabled(b)

    def pay_to_URI(self, URI):
        if not URI:
            return
        try:
            out = util.parse_URI(URI, self.on_pr)
        except InvalidElcashURI as e:
            self.show_error(_("Error parsing URI") + f":\n{e}")
            return
        self.show_send_tab()
        self.payto_URI = out
        r = out.get('r')
        sig = out.get('sig')
        name = out.get('name')
        if r or (name and sig):
            self.prepare_for_payment_request()
            return
        address = out.get('address')
        amount = out.get('amount')
        label = out.get('label')
        message = out.get('message')
        # use label as description (not BIP21 compliant)
        if label and not message:
            message = label
        if address:
            self.payto_e.setText(address)
        if message:
            self.message_e.setText(message)
        if amount:
            self.amount_e.setAmount(amount)
            self.amount_e.textEdited.emit("")


    def do_clear(self):
        self.max_button.setChecked(False)
        self.payment_request = None
        self.payto_URI = None
        self.payto_e.is_pr = False
        self.set_onchain(False)
        for e in [self.payto_e, self.message_e, self.amount_e]:
            e.setText('')
            e.setFrozen(False)
        self.update_status()
        run_hook('do_clear', self)

    def set_frozen_state_of_addresses(self, addrs, freeze: bool):
        self.wallet.set_frozen_state_of_addresses(addrs, freeze)
        self.address_list.update()
        self.utxo_list.update()

    def set_frozen_state_of_coins(self, utxos: Sequence[PartialTxInput], freeze: bool):
        self.wallet.set_frozen_state_of_coins(utxos, freeze)
        self.utxo_list.update()

    def create_list_tab(self, l, toolbar=None):
        w = QWidget()
        w.searchable_list = l
        vbox = QVBoxLayout()
        w.setLayout(vbox)
        #vbox.setContentsMargins(0, 0, 0, 0)
        #vbox.setSpacing(0)
        if toolbar:
            vbox.addLayout(toolbar)
        vbox.addWidget(l)
        return w

    def create_addresses_tab(self):
        from .address_list import AddressList
        self.address_list = l = AddressList(self)
        toolbar = l.create_toolbar(self.config)
        toolbar_shown = bool(self.config.get('show_toolbar_addresses', False))
        l.show_toolbar(toolbar_shown)
        return self.create_list_tab(l, toolbar)

    def create_utxo_tab(self):
        from .utxo_list import UTXOList
        self.utxo_list = UTXOList(self)
        return self.create_list_tab(self.utxo_list)

    def create_contacts_tab(self):
        from .contact_list import ContactList
        self.contact_list = l = ContactList(self)
        return self.create_list_tab(l)

    def create_staking_tab(self):
        from electrum.gui.qt.stake_dialog import staking_tab

        self.staking_model = StakingModel(self)
        self.staking_list = l = StakingList(self, self.staking_model)
        l.searchable_list = l
        toolbar = l.create_toolbar(self.config)
        toolbar_shown = bool(self.config.get('show_toolbar_staking', False))
        l.show_toolbar(toolbar_shown)

        self.staking_tab = staking_tab(self)

        return self.create_list_tab(self.staking_tab)

    def create_rewards_tab(self):
        from electrum.gui.qt.rewards_tab import RewardsWindow

        self.rewards_tab = l = RewardsWindow(self.wallet)

        return self.create_list_tab(l)


    def remove_address(self, addr):
        if not self.question(_("Do you want to remove {} from your wallet?").format(addr)):
            return
        try:
            self.wallet.delete_address(addr)
        except UserFacingException as e:
            self.show_error(str(e))
        else:
            self.need_update.set()  # history, addresses, coins
            self.clear_receive_tab()

    def paytomany(self):
        self.show_send_tab()
        self.payto_e.paytomany()
        msg = '\n'.join([
            _('Enter a list of outputs in the \'Pay to\' field.'),
            _('One output per line.'),
            _('Format: address, amount'),
            _('You may load a CSV file using the file icon.')
        ])
        self.show_message(msg, title=_('Pay to many'))

    def payto_contacts(self, labels):
        paytos = [self.get_contact_payto(label) for label in labels]
        self.show_send_tab()
        if len(paytos) == 1:
            self.payto_e.setText(paytos[0])
            self.amount_e.setFocus()
        else:
            text = "\n".join([payto + ", 0" for payto in paytos])
            self.payto_e.setText(text)
            self.payto_e.setFocus()

    def set_contact(self, label, address):
        if not is_address(address):
            self.show_error(_('Invalid Address'))
            self.contact_list.update()  # Displays original unchanged value
            return False
        self.contacts[address] = ('address', label)
        self.contact_list.update()
        self.history_list.update()
        self.staking_list.update()
        self.update_completions()
        self.rewards_tab.update()
        return True

    def delete_contacts(self, labels):
        if not self.question(_("Remove {} from your list of contacts?")
                             .format(" + ".join(labels))):
            return
        for label in labels:
            self.contacts.pop(label)
        self.history_list.update()
        self.staking_list.update()
        self.contact_list.update()
        self.update_completions()

        self.rewards_tab.update()

    def show_onchain_invoice(self, invoice: OnchainInvoice):
        amount_str = self.format_amount(invoice.amount_sat) + ' ' + self.base_unit()
        d = WindowModalDialog(self, _("Onchain Invoice"))
        vbox = QVBoxLayout(d)
        grid = QGridLayout()
        grid.addWidget(QLabel(_("Amount") + ':'), 1, 0)
        grid.addWidget(QLabel(amount_str), 1, 1)
        if len(invoice.outputs) == 1:
            grid.addWidget(QLabel(_("Address") + ':'), 2, 0)
            grid.addWidget(QLabel(invoice.get_address()), 2, 1)
        else:
            outputs_str = '\n'.join(map(lambda x: x.address + ' : ' + self.format_amount(x.value)+ self.base_unit(), invoice.outputs))
            grid.addWidget(QLabel(_("Outputs") + ':'), 2, 0)
            grid.addWidget(QLabel(outputs_str), 2, 1)
        grid.addWidget(QLabel(_("Description") + ':'), 3, 0)
        grid.addWidget(QLabel(invoice.message), 3, 1)
        if invoice.exp:
            grid.addWidget(QLabel(_("Expires") + ':'), 4, 0)
            grid.addWidget(QLabel(format_time(invoice.exp + invoice.time)), 4, 1)
        if invoice.bip70:
            pr = paymentrequest.PaymentRequest(bytes.fromhex(invoice.bip70))
            pr.verify(self.contacts)
            grid.addWidget(QLabel(_("Requestor") + ':'), 5, 0)
            grid.addWidget(QLabel(pr.get_requestor()), 5, 1)
            grid.addWidget(QLabel(_("Signature") + ':'), 6, 0)
            grid.addWidget(QLabel(pr.get_verify_status()), 6, 1)
            def do_export():
                key = pr.get_id()
                name = str(key) + '.bip70'
                fn = getSaveFileName(
                    parent=self,
                    title=_("Save invoice to file"),
                    filename=name,
                    filter="*.bip70",
                    config=self.config,
                )
                if not fn:
                    return
                with open(fn, 'wb') as f:
                    data = f.write(pr.raw)
                self.show_message(_('BIP70 invoice saved as {}').format(fn))
            exportButton = EnterButton(_('Export'), do_export)
            buttons = Buttons(exportButton, CloseButton(d))
        else:
            buttons = Buttons(CloseButton(d))
        vbox.addLayout(grid)
        vbox.addLayout(buttons)
        d.exec_()

    def show_lightning_invoice(self, invoice: LNInvoice):
        lnaddr = lndecode(invoice.invoice, expected_hrp=constants.net.SEGWIT_HRP)
        d = WindowModalDialog(self, _("Lightning Invoice"))
        vbox = QVBoxLayout(d)
        grid = QGridLayout()
        grid.addWidget(QLabel(_("Node ID") + ':'), 0, 0)
        grid.addWidget(QLabel(lnaddr.pubkey.serialize().hex()), 0, 1)
        grid.addWidget(QLabel(_("Amount") + ':'), 1, 0)
        amount_str = self.format_amount(invoice.get_amount_sat()) + ' ' + self.base_unit()
        grid.addWidget(QLabel(amount_str), 1, 1)
        grid.addWidget(QLabel(_("Description") + ':'), 2, 0)
        grid.addWidget(QLabel(invoice.message), 2, 1)
        grid.addWidget(QLabel(_("Hash") + ':'), 3, 0)
        payhash_e = ButtonsLineEdit(lnaddr.paymenthash.hex())
        payhash_e.addCopyButton(self.app)
        payhash_e.setReadOnly(True)
        vbox.addWidget(payhash_e)
        grid.addWidget(payhash_e, 3, 1)
        if invoice.exp:
            grid.addWidget(QLabel(_("Expires") + ':'), 4, 0)
            grid.addWidget(QLabel(format_time(invoice.time + invoice.exp)), 4, 1)
        vbox.addLayout(grid)
        invoice_e = ShowQRTextEdit(config=self.config)
        invoice_e.addCopyButton(self.app)
        invoice_e.setText(invoice.invoice)
        vbox.addWidget(invoice_e)
        vbox.addLayout(Buttons(CloseButton(d),))
        d.exec_()

    def create_console_tab(self):
        from .console import Console
        self.console = console = Console()
        return console

    def update_console(self):
        console = self.console
        console.history = self.wallet.db.get("qt-console-history", [])
        console.history_index = len(console.history)

        console.updateNamespace({
            'wallet': self.wallet,
            'network': self.network,
            'plugins': self.gui_object.plugins,
            'window': self,
            'config': self.config,
            'electrum': electrum,
            'daemon': self.gui_object.daemon,
            'util': util,
            'bitcoin': bitcoin,
            'lnutil': lnutil,
        })

        c = commands.Commands(config=self.config,
                              network=self.network,
                              callback=lambda: self.console.set_json(True))
        methods = {}
        def mkfunc(f, method):
            return lambda *args, **kwargs: f(method,
                                             args,
                                             self.password_dialog,
                                             **{**kwargs, 'wallet': self.wallet})
        for m in dir(c):
            if m[0]=='_' or m in ['network','wallet','config','daemon']: continue
            methods[m] = mkfunc(c._run, m)

        console.updateNamespace(methods)

    def create_status_bar(self):

        sb = QStatusBar()
        sb.setFixedHeight(35)

        self.balance_label = QLabel("Loading wallet...")
        self.balance_label.setTextInteractionFlags(Qt.TextSelectableByMouse)
        self.balance_label.setStyleSheet("""QLabel { padding: 0 }""")
        sb.addWidget(self.balance_label)

        self.free_label = QLabel("Daily free transaction limit: 200/1000 bytes")
        self.free_label.setTextInteractionFlags(Qt.TextSelectableByMouse)
        self.free_label.setStyleSheet("""QLabel { padding: 0 }""")
        sb.addWidget(self.free_label)

        self.search_box = QLineEdit()
        self.search_box.textChanged.connect(self.do_search)
        self.search_box.hide()
        sb.addPermanentWidget(self.search_box)

        self.update_check_button = QPushButton("")
        self.update_check_button.setFlat(True)
        self.update_check_button.setCursor(QCursor(Qt.PointingHandCursor))
        self.update_check_button.setIcon(read_QIcon("update.png"))
        self.update_check_button.hide()
        sb.addPermanentWidget(self.update_check_button)

        self.password_button = StatusBarButton(QIcon(), _("Password"), self.change_password_dialog )
        sb.addPermanentWidget(self.password_button)

        sb.addPermanentWidget(StatusBarButton(read_QIcon("preferences.png"), _("Preferences"), self.settings_dialog ) )
        self.seed_button = StatusBarButton(read_QIcon("seed.png"), _("Seed"), self.show_seed_dialog )
        sb.addPermanentWidget(self.seed_button)
        self.lightning_button = None
        if self.wallet.has_lightning() and self.network:
            self.lightning_button = StatusBarButton(read_QIcon("lightning_disconnected.png"), _("Lightning Network"), self.gui_object.show_lightning_dialog)
            self.update_lightning_icon()
            sb.addPermanentWidget(self.lightning_button)
        self.status_button = None
        if self.network:
            self.status_button = StatusBarButton(read_QIcon("status_disconnected.png"), _("Network"), self.gui_object.show_network_dialog)
            sb.addPermanentWidget(self.status_button)
        run_hook('create_status_bar', sb)
        self.setStatusBar(sb)

    def create_coincontrol_statusbar(self):
        self.coincontrol_sb = sb = QStatusBar()
        sb.setSizeGripEnabled(False)
        #sb.setFixedHeight(3 * char_width_in_lineedit())
        sb.setStyleSheet('QStatusBar::item {border: None;} '
                         + ColorScheme.GREEN.as_stylesheet(True))

        self.coincontrol_label = QLabel()
        self.coincontrol_label.setSizePolicy(QSizePolicy.Preferred, QSizePolicy.Preferred)
        self.coincontrol_label.setTextInteractionFlags(Qt.TextSelectableByMouse)
        sb.addWidget(self.coincontrol_label)

        clear_cc_button = EnterButton(_('Reset'), lambda: self.utxo_list.set_spend_list(None))
        clear_cc_button.setStyleSheet("margin-right: 5px;")
        sb.addPermanentWidget(clear_cc_button)

        sb.setVisible(False)
        return sb

    def set_coincontrol_msg(self, msg: Optional[str]) -> None:
        if not msg:
            self.coincontrol_label.setText("")
            self.coincontrol_sb.setVisible(False)
            return
        self.coincontrol_label.setText(msg)
        self.coincontrol_sb.setVisible(True)

    def update_lightning_icon(self):
        if self.lightning_button is None:
            return
        if self.network.lngossip is None:
            return

        # display colorful lightning icon to signal connection
        self.lightning_button.setIcon(read_QIcon("lightning.png"))

        cur, total, progress_percent = self.network.lngossip.get_sync_progress_estimate()
        # self.logger.debug(f"updating lngossip sync progress estimate: cur={cur}, total={total}")
        progress_str = "??%"
        if progress_percent is not None:
            progress_str = f"{progress_percent}%"
        if progress_percent and progress_percent >= 100:
            self.lightning_button.setMaximumWidth(25)
            self.lightning_button.setText('')
            self.lightning_button.setToolTip(_("The Lightning Network graph is fully synced."))
        else:
            self.lightning_button.setMaximumWidth(25 + 5 * char_width_in_lineedit())
            self.lightning_button.setText(progress_str)
            self.lightning_button.setToolTip(_("The Lightning Network graph is syncing...\n"
                                               "Payments are more likely to succeed with a more complete graph."))

    def update_lock_icon(self):
        icon = read_QIcon("lock.png") if self.wallet.has_password() else read_QIcon("unlock.png")
        self.password_button.setIcon(icon)

    def update_buttons_on_seed(self):
        self.seed_button.setVisible(self.wallet.has_seed())
        self.password_button.setVisible(self.wallet.may_have_password())

    def change_password_dialog(self):
        from electrum.storage import StorageEncryptionVersion
        if self.wallet.get_available_storage_encryption_version() == StorageEncryptionVersion.XPUB_PASSWORD:
            from .password_dialog import ChangePasswordDialogForHW
            d = ChangePasswordDialogForHW(self, self.wallet)
            ok, encrypt_file = d.run()
            if not ok:
                return

            try:
                hw_dev_pw = self.wallet.keystore.get_password_for_storage_encryption()
            except UserCancelled:
                return
            except BaseException as e:
                self.logger.exception('')
                self.show_error(repr(e))
                return
            old_password = hw_dev_pw if self.wallet.has_password() else None
            new_password = hw_dev_pw if encrypt_file else None
        else:
            from .password_dialog import ChangePasswordDialogForSW
            d = ChangePasswordDialogForSW(self, self.wallet)
            ok, old_password, new_password, encrypt_file = d.run()

        if not ok:
            return
        try:
            self.wallet.update_password(old_password, new_password, encrypt_storage=encrypt_file)
        except InvalidPassword as e:
            self.show_error(str(e))
            return
        except BaseException:
            self.logger.exception('Failed to update password')
            self.show_error(_('Failed to update password'))
            return
        msg = _('Password was updated successfully') if self.wallet.has_password() else _('Password is disabled, this wallet is not protected')
        self.show_message(msg, title=_("Success"))
        self.update_lock_icon()

    def toggle_search(self):
        self.search_box.setHidden(not self.search_box.isHidden())
        if not self.search_box.isHidden():
            self.search_box.setFocus(1)
        else:
            self.do_search('')

    def do_search(self, t):
        tab = self.tabs.currentWidget()
        if hasattr(tab, 'searchable_list'):
            tab.searchable_list.filter(t)

    def new_contact_dialog(self):
        d = WindowModalDialog(self, _("New Contact"))
        vbox = QVBoxLayout(d)
        vbox.addWidget(QLabel(_('New Contact') + ':'))
        grid = QGridLayout()
        line1 = QLineEdit()
        line1.setFixedWidth(32 * char_width_in_lineedit())
        line2 = QLineEdit()
        line2.setFixedWidth(32 * char_width_in_lineedit())
        grid.addWidget(QLabel(_("Address")), 1, 0)
        grid.addWidget(line1, 1, 1)
        grid.addWidget(QLabel(_("Name")), 2, 0)
        grid.addWidget(line2, 2, 1)
        vbox.addLayout(grid)
        vbox.addLayout(Buttons(CancelButton(d), OkButton(d)))
        if d.exec_():
            self.set_contact(line2.text(), line1.text())

    def show_wallet_info(self):
        dialog = WindowModalDialog(self, _("Wallet Information"))
        dialog.setMinimumSize(500, 100)
        vbox = QVBoxLayout()
        wallet_type = self.wallet.db.get('wallet_type', '')
        if self.wallet.is_watching_only():
            wallet_type += ' [{}]'.format(_('watching-only'))
        seed_available = _('True') if self.wallet.has_seed() else _('False')
        keystore_types = [k.get_type_text() for k in self.wallet.get_keystores()]
        grid = QGridLayout()
        basename = os.path.basename(self.wallet.storage.path)
        grid.addWidget(QLabel(_("Wallet name")+ ':'), 0, 0)
        grid.addWidget(QLabel(basename), 0, 1)
        grid.addWidget(QLabel(_("Wallet type")+ ':'), 1, 0)
        grid.addWidget(QLabel(wallet_type), 1, 1)
        grid.addWidget(QLabel(_("Script type")+ ':'), 2, 0)
        grid.addWidget(QLabel(self.wallet.txin_type), 2, 1)
        grid.addWidget(QLabel(_("Seed available") + ':'), 3, 0)
        grid.addWidget(QLabel(str(seed_available)), 3, 1)
        if len(keystore_types) <= 1:
            grid.addWidget(QLabel(_("Keystore type") + ':'), 4, 0)
            ks_type = str(keystore_types[0]) if keystore_types else _('No keystore')
            grid.addWidget(QLabel(ks_type), 4, 1)
        # lightning
        # todo uncomment when turn on lightning
#        grid.addWidget(QLabel(_('Lightning') + ':'), 5, 0)
#        if self.wallet.can_have_lightning():
#            grid.addWidget(QLabel(_('Enabled')), 5, 1)
#            local_nodeid = QLabel(bh2u(self.wallet.lnworker.node_keypair.pubkey))
#            local_nodeid.setTextInteractionFlags(Qt.TextSelectableByMouse)
#            grid.addWidget(QLabel(_('Lightning Node ID:')), 6, 0)
#            grid.addWidget(local_nodeid, 6, 1, 1, 3)
#        else:
#            grid.addWidget(QLabel(_("Not available for this wallet.")), 5, 1)
#            grid.addWidget(HelpButton(_("Lightning is currently restricted to HD wallets with p2wpkh addresses.")), 5, 2)
        vbox.addLayout(grid)

        labels_clayout = None

        if self.wallet.is_deterministic():
            keystores = self.wallet.get_keystores()

            ks_stack = QStackedWidget()

            def select_ks(index):
                ks_stack.setCurrentIndex(index)

            # only show the combobox in case multiple accounts are available
            if len(keystores) > 1:
                def label(idx, ks):
                    if isinstance(self.wallet, Multisig_Wallet) and hasattr(ks, 'label'):
                        return _("cosigner") + f' {idx+1}: {ks.get_type_text()} {ks.label}'
                    else:
                        return _("keystore") + f' {idx+1}'

                labels = [label(idx, ks) for idx, ks in enumerate(self.wallet.get_keystores())]

                on_click = lambda clayout: select_ks(clayout.selected_index())
                labels_clayout = ChoicesLayout(_("Select keystore"), labels, on_click)
                vbox.addLayout(labels_clayout.layout())

            for ks in keystores:
                ks_w = QWidget()
                ks_vbox = QVBoxLayout()
                ks_vbox.setContentsMargins(0, 0, 0, 0)
                ks_w.setLayout(ks_vbox)

                mpk_text = ShowQRTextEdit(ks.get_master_public_key(), config=self.config)
                mpk_text.setMaximumHeight(150)
                mpk_text.addCopyButton(self.app)
                run_hook('show_xpub_button', mpk_text, ks)

                der_path_hbox = QHBoxLayout()
                der_path_hbox.setContentsMargins(0, 0, 0, 0)

                der_path_hbox.addWidget(QLabel(_("Derivation path") + ':'))
                der_path_text = QLabel(ks.get_derivation_prefix() or _("unknown"))
                der_path_text.setTextInteractionFlags(Qt.TextSelectableByMouse)
                der_path_hbox.addWidget(der_path_text)
                der_path_hbox.addStretch()

                ks_vbox.addWidget(QLabel(_("Master Public Key")))
                ks_vbox.addWidget(mpk_text)
                ks_vbox.addLayout(der_path_hbox)

                ks_stack.addWidget(ks_w)

            select_ks(0)
            vbox.addWidget(ks_stack)

        vbox.addStretch(1)
        btn_export_info = run_hook('wallet_info_buttons', self, dialog)
        btn_close = CloseButton(dialog)
        btns = Buttons(btn_export_info, btn_close)
        vbox.addLayout(btns)
        dialog.setLayout(vbox)
        dialog.exec_()

    def remove_wallet(self):
        if self.question('\n'.join([
                _('Delete wallet file?'),
                "%s"%self.wallet.storage.path,
                _('If your wallet contains funds, make sure you have saved its seed.')])):
            self._delete_wallet()

    @protected
    def _delete_wallet(self, password):
        wallet_path = self.wallet.storage.path
        basename = os.path.basename(wallet_path)
        r = self.gui_object.daemon.delete_wallet(wallet_path)
        self.close()
        if r:
            self.show_error(_("Wallet removed: {}").format(basename))
        else:
            self.show_error(_("Wallet file not found: {}").format(basename))

    @protected
    def show_seed_dialog(self, password):
        if not self.wallet.has_seed():
            self.show_message(_('This wallet has no seed'))
            return
        keystore = self.wallet.get_keystore()
        try:
            seed = keystore.get_seed(password)
            passphrase = keystore.get_passphrase(password)
        except BaseException as e:
            self.show_error(repr(e))
            return
        from .seed_dialog import SeedDialog
        d = SeedDialog(self, seed, passphrase, config=self.config)
        d.exec_()

    def show_qrcode(self, data, title = _("QR code"), parent=None, *,
                    help_text=None, show_copy_text_btn=False):
        if not data:
            return
        d = QRDialog(
            data=data,
            parent=parent or self,
            title=title,
            help_text=help_text,
            show_copy_text_btn=show_copy_text_btn,
            config=self.config,
        )
        d.exec_()

    @protected
    def show_private_key(self, address, password):
        if not address:
            return
        try:
            pk = self.wallet.export_private_key(address, password)
        except Exception as e:
            self.logger.exception('')
            self.show_message(repr(e))
            return
        xtype = bitcoin.deserialize_privkey(pk)[0]
        d = WindowModalDialog(self, _("Private key"))
        d.setMinimumSize(600, 150)
        vbox = QVBoxLayout()
        vbox.addWidget(QLabel(_("Address") + ': ' + address))
        vbox.addWidget(QLabel(_("Script type") + ': ' + xtype))
        vbox.addWidget(QLabel(_("Private key") + ':'))
        keys_e = ShowQRTextEdit(text=pk, config=self.config)
        keys_e.addCopyButton(self.app)
        vbox.addWidget(keys_e)
        vbox.addLayout(Buttons(CloseButton(d)))
        d.setLayout(vbox)
        d.exec_()

    msg_sign = _("Signing with an address actually means signing with the corresponding "
                "private key, and verifying with the corresponding public key. The "
                "address you have entered does not have a unique public key, so these "
                "operations cannot be performed.") + '\n\n' + \
               _('The operation is undefined. Not just in ELCASH Wallet, but in general.')

    @protected
    def do_sign(self, address, message, signature, password):
        address  = address.text().strip()
        message = message.toPlainText().strip()
        if not bitcoin.is_address(address):
            self.show_message(_('Invalid Bitcoin address.'))
            return
        if self.wallet.is_watching_only():
            self.show_message(_('This is a watching-only wallet.'))
            return
        if not self.wallet.is_mine(address):
            self.show_message(_('Address not in wallet.'))
            return
        txin_type = self.wallet.get_txin_type(address)
        if txin_type not in ['p2pkh', 'p2wpkh', 'p2wpkh-p2sh']:
            self.show_message(_('Cannot sign messages with this type of address:') + \
                              ' ' + txin_type + '\n\n' + self.msg_sign)
            return
        task = partial(self.wallet.sign_message, address, message, password)

        def show_signed_message(sig):
            try:
                signature.setText(base64.b64encode(sig).decode('ascii'))
            except RuntimeError:
                # (signature) wrapped C/C++ object has been deleted
                pass

        self.wallet.thread.add(task, on_success=show_signed_message)

    def do_verify(self, address, message, signature):
        address  = address.text().strip()
        message = message.toPlainText().strip().encode('utf-8')
        if not bitcoin.is_address(address):
            self.show_message(_('Invalid Bitcoin address.'))
            return
        try:
            # This can throw on invalid base64
            sig = base64.b64decode(str(signature.toPlainText()))
            verified = ecc.verify_message_with_address(address, sig, message)
        except Exception as e:
            verified = False
        if verified:
            self.show_message(_("Signature verified"))
        else:
            self.show_error(_("Wrong signature"))

    def sign_verify_message(self, address=''):
        d = WindowModalDialog(self, _('Sign/verify Message'))
        d.setMinimumSize(610, 290)

        layout = QGridLayout(d)

        message_e = QTextEdit()
        message_e.setAcceptRichText(False)
        layout.addWidget(QLabel(_('Message')), 1, 0)
        layout.addWidget(message_e, 1, 1)
        layout.setRowStretch(2,3)

        address_e = QLineEdit()
        address_e.setText(address)
        layout.addWidget(QLabel(_('Address')), 2, 0)
        layout.addWidget(address_e, 2, 1)

        signature_e = QTextEdit()
        signature_e.setAcceptRichText(False)
        layout.addWidget(QLabel(_('Signature')), 3, 0)
        layout.addWidget(signature_e, 3, 1)
        layout.setRowStretch(3,1)

        hbox = QHBoxLayout()

        b = QPushButton(_("Sign"))
        b.clicked.connect(lambda: self.do_sign(address_e, message_e, signature_e))
        hbox.addWidget(b)

        b = QPushButton(_("Verify"))
        b.clicked.connect(lambda: self.do_verify(address_e, message_e, signature_e))
        hbox.addWidget(b)

        b = QPushButton(_("Close"))
        b.clicked.connect(d.accept)
        hbox.addWidget(b)
        layout.addLayout(hbox, 4, 1)
        d.exec_()

    @protected
    def do_decrypt(self, message_e, pubkey_e, encrypted_e, password):
        if self.wallet.is_watching_only():
            self.show_message(_('This is a watching-only wallet.'))
            return
        cyphertext = encrypted_e.toPlainText()
        task = partial(self.wallet.decrypt_message, pubkey_e.text(), cyphertext, password)

        def setText(text):
            try:
                message_e.setText(text.decode('utf-8'))
            except RuntimeError:
                # (message_e) wrapped C/C++ object has been deleted
                pass

        self.wallet.thread.add(task, on_success=setText)

    def do_encrypt(self, message_e, pubkey_e, encrypted_e):
        message = message_e.toPlainText()
        message = message.encode('utf-8')
        try:
            public_key = ecc.ECPubkey(bfh(pubkey_e.text()))
        except BaseException as e:
            self.logger.exception('Invalid Public key')
            self.show_warning(_('Invalid Public key'))
            return
        encrypted = public_key.encrypt_message(message)
        encrypted_e.setText(encrypted.decode('ascii'))

    def encrypt_message(self, address=''):
        d = WindowModalDialog(self, _('Encrypt/decrypt Message'))
        d.setMinimumSize(610, 490)

        layout = QGridLayout(d)

        message_e = QTextEdit()
        message_e.setAcceptRichText(False)
        layout.addWidget(QLabel(_('Message')), 1, 0)
        layout.addWidget(message_e, 1, 1)
        layout.setRowStretch(2,3)

        pubkey_e = QLineEdit()
        if address:
            pubkey = self.wallet.get_public_key(address)
            pubkey_e.setText(pubkey)
        layout.addWidget(QLabel(_('Public key')), 2, 0)
        layout.addWidget(pubkey_e, 2, 1)

        encrypted_e = QTextEdit()
        encrypted_e.setAcceptRichText(False)
        layout.addWidget(QLabel(_('Encrypted')), 3, 0)
        layout.addWidget(encrypted_e, 3, 1)
        layout.setRowStretch(3,1)

        hbox = QHBoxLayout()
        b = QPushButton(_("Encrypt"))
        b.clicked.connect(lambda: self.do_encrypt(message_e, pubkey_e, encrypted_e))
        hbox.addWidget(b)

        b = QPushButton(_("Decrypt"))
        b.clicked.connect(lambda: self.do_decrypt(message_e, pubkey_e, encrypted_e))
        hbox.addWidget(b)

        b = QPushButton(_("Close"))
        b.clicked.connect(d.accept)
        hbox.addWidget(b)

        layout.addLayout(hbox, 4, 1)
        d.exec_()

    def password_dialog(self, msg=None, parent=None):
        from .password_dialog import PasswordDialog
        parent = parent or self
        d = PasswordDialog(parent, msg)
        return d.run()

    def tx_from_text(self, data: Union[str, bytes]) -> Union[None, 'PartialTransaction', 'Transaction']:
        from electrum.transaction import tx_from_any
        try:
            return tx_from_any(data)
        except BaseException as e:
            self.show_critical(_("ELCASH Wallet was unable to parse your transaction") + ":\n" + repr(e))
            return

    def import_channel_backup(self, encrypted: str):
        if not self.question('Import channel backup?'):
            return
        try:
            self.wallet.lnbackups.import_channel_backup(encrypted)
        except Exception as e:
            self.show_error("failed to import backup" + '\n' + str(e))
            return

    def read_tx_from_qrcode(self):
        def cb(success: bool, error: str, data):
            if not success:
                if error:
                    self.show_error(error)
                return
            if not data:
                return
            # if the user scanned a bitcoin URI
            if data.find('?') > 0:
                self.pay_to_URI(data)
                return
            if data.lower().startswith('channel_backup:'):
                self.import_channel_backup(data)
                return
            # else if the user scanned an offline signed tx
            tx = self.tx_from_text(data)
            if not tx:
                return
            self.show_transaction(tx)

        scan_qrcode(parent=self.top_level_window(), config=self.config, callback=cb)

    def read_tx_from_file(self) -> Optional[Transaction]:
        fileName = getOpenFileName(
            parent=self,
            title=_("Select your transaction file"),
            filter=TRANSACTION_FILE_EXTENSION_FILTER_ANY,
            config=self.config,
        )
        if not fileName:
            return
        try:
            with open(fileName, "rb") as f:
                file_content = f.read()  # type: Union[str, bytes]
        except (ValueError, IOError, os.error) as reason:
            self.show_critical(_("ELCASH Wallet was unable to open your transaction file") + "\n" + str(reason),
                               title=_("Unable to read file or no transaction found"))
            return
        return self.tx_from_text(file_content)

    def do_process_from_text(self):
        text = text_dialog(
            parent=self,
            title=_('Input raw transaction'),
            header_layout=_("Transaction:"),
            ok_label=_("Load transaction"),
            config=self.config,
            file_filter=TRANSACTION_FILE_EXTENSION_FILTER_ANY,
        )
        if not text:
            return
        tx = self.tx_from_text(text)
        if tx:
            self.show_transaction(tx)

    def do_process_from_text_channel_backup(self):
        text = text_dialog(
            parent=self,
            title=_('Input channel backup'),
            header_layout=_("Channel Backup:"),
            ok_label=_("Load backup"),
            config=self.config,
        )
        if not text:
            return
        if text.startswith('channel_backup:'):
            self.import_channel_backup(text)

    def do_process_from_file(self):
        tx = self.read_tx_from_file()
        if tx:
            self.show_transaction(tx)

    def do_process_from_txid(self):
        from electrum import transaction
        txid, ok = QInputDialog.getText(self, _('Lookup transaction'), _('Transaction ID') + ':')
        if ok and txid:
            txid = str(txid).strip()
            try:
                raw_tx = self.network.run_from_another_thread(
                    self.network.get_transaction(txid, timeout=10))
            except UntrustedServerReturnedError as e:
                self.logger.info(f"Error getting transaction from network: {repr(e)}")
                self.show_message(_("Error getting transaction from network") + ":\n" + e.get_message_for_gui())
                return
            except Exception as e:
                self.show_message(_("Error getting transaction from network") + ":\n" + repr(e))
                return
            else:
                tx = transaction.Transaction(raw_tx)
                self.show_transaction(tx)

    @protected
    def export_privkeys_dialog(self, password):
        if self.wallet.is_watching_only():
            self.show_message(_("This is a watching-only wallet"))
            return

        if isinstance(self.wallet, Multisig_Wallet):
            self.show_message(_('WARNING: This is a multi-signature wallet.') + '\n' +
                              _('It cannot be "backed up" by simply exporting these private keys.'))

        d = WindowModalDialog(self, _('Private keys'))
        d.setMinimumSize(980, 300)
        vbox = QVBoxLayout(d)

        msg = "%s\n%s\n%s" % (_("WARNING: ALL your private keys are secret."),
                              _("Exposing a single private key can compromise your entire wallet!"),
                              _("In particular, DO NOT use 'redeem private key' services proposed by third parties."))
        vbox.addWidget(QLabel(msg))

        e = QTextEdit()
        e.setReadOnly(True)
        vbox.addWidget(e)

        defaultname = 'elcash-wallet-private-keys.csv'
        select_msg = _('Select file to export your private keys to')
        hbox, filename_e, csv_button = filename_field(self, self.config, defaultname, select_msg)
        vbox.addLayout(hbox)

        b = OkButton(d, _('Export'))
        b.setEnabled(False)
        vbox.addLayout(Buttons(CancelButton(d), b))

        private_keys = {}
        addresses = self.wallet.get_addresses()
        done = False
        cancelled = False
        def privkeys_thread():
            for addr in addresses:
                time.sleep(0.1)
                if done or cancelled:
                    break
                privkey = self.wallet.export_private_key(addr, password)
                private_keys[addr] = privkey
                self.computing_privkeys_signal.emit()
            if not cancelled:
                self.computing_privkeys_signal.disconnect()
                self.show_privkeys_signal.emit()

        def show_privkeys():
            s = "\n".join( map( lambda x: x[0] + "\t"+ x[1], private_keys.items()))
            e.setText(s)
            b.setEnabled(True)
            self.show_privkeys_signal.disconnect()
            nonlocal done
            done = True

        def on_dialog_closed(*args):
            nonlocal done
            nonlocal cancelled
            if not done:
                cancelled = True
                self.computing_privkeys_signal.disconnect()
                self.show_privkeys_signal.disconnect()

        self.computing_privkeys_signal.connect(lambda: e.setText("Please wait... %d/%d"%(len(private_keys),len(addresses))))
        self.show_privkeys_signal.connect(show_privkeys)
        d.finished.connect(on_dialog_closed)
        threading.Thread(target=privkeys_thread).start()

        if not d.exec_():
            done = True
            return

        filename = filename_e.text()
        if not filename:
            return

        try:
            self.do_export_privkeys(filename, private_keys, csv_button.isChecked())
        except (IOError, os.error) as reason:
            txt = "\n".join([
                _("ELCASH Wallet was unable to produce a private key-export."),
                str(reason)
            ])
            self.show_critical(txt, title=_("Unable to create csv"))

        except Exception as e:
            self.show_message(repr(e))
            return

        self.show_message(_("Private keys exported."))

    def do_export_privkeys(self, fileName, pklist, is_csv):
        with open(fileName, "w+") as f:
            os.chmod(fileName, 0o600)
            if is_csv:
                transaction = csv.writer(f)
                transaction.writerow(["address", "private_key"])
                for addr, pk in pklist.items():
                    transaction.writerow(["%34s"%addr,pk])
            else:
                f.write(json.dumps(pklist, indent = 4))

    def do_import_labels(self):
        def on_import():
            self.need_update.set()
        import_meta_gui(self, _('labels'), self.wallet.import_labels, on_import)

    def do_export_labels(self):
        export_meta_gui(self, _('labels'), self.wallet.export_labels)

    def import_invoices(self):
        import_meta_gui(self, _('invoices'), self.wallet.import_invoices, self.invoice_list.update)

    def export_invoices(self):
        export_meta_gui(self, _('invoices'), self.wallet.export_invoices)

    def import_requests(self):
        import_meta_gui(self, _('requests'), self.wallet.import_requests, self.request_list.update)

    def export_requests(self):
        export_meta_gui(self, _('requests'), self.wallet.export_requests)

    def import_contacts(self):
        import_meta_gui(self, _('contacts'), self.contacts.import_file, self.contact_list.update)

    def export_contacts(self):
        export_meta_gui(self, _('contacts'), self.contacts.export_file)


    def sweep_key_dialog(self):
        d = WindowModalDialog(self, title=_('Sweep private keys'))
        d.setMinimumSize(600, 300)
        vbox = QVBoxLayout(d)
        hbox_top = QHBoxLayout()
        hbox_top.addWidget(QLabel(_("Enter private keys:")))
        hbox_top.addWidget(InfoButton(get_wif_help_text()), alignment=Qt.AlignRight)
        vbox.addLayout(hbox_top)
        keys_e = ScanQRTextEdit(allow_multi=True, config=self.config)
        keys_e.setTabChangesFocus(True)
        vbox.addWidget(keys_e)

        addresses = self.wallet.get_unused_addresses()
        if not addresses:
            try:
                addresses = self.wallet.get_receiving_addresses()
            except AttributeError:
                addresses = self.wallet.get_addresses()
        h, address_e = address_field(addresses)
        vbox.addLayout(h)

        vbox.addStretch(1)
        button = OkButton(d, _('Sweep'))
        vbox.addLayout(Buttons(CancelButton(d), button))
        button.setEnabled(False)

        def get_address():
            addr = str(address_e.text()).strip()
            if bitcoin.is_address(addr):
                return addr

        def get_pk(*, raise_on_error=False):
            text = str(keys_e.toPlainText())
            return keystore.get_private_keys(text, raise_on_error=raise_on_error)

        def on_edit():
            valid_privkeys = False
            try:
                valid_privkeys = get_pk(raise_on_error=True) is not None
            except Exception as e:
                button.setToolTip(f'{_("Error")}: {repr(e)}')
            else:
                button.setToolTip('')
            button.setEnabled(get_address() is not None and valid_privkeys)
        on_address = lambda text: address_e.setStyleSheet((ColorScheme.DEFAULT if get_address() else ColorScheme.RED).as_stylesheet())
        keys_e.textChanged.connect(on_edit)
        address_e.textChanged.connect(on_edit)
        address_e.textChanged.connect(on_address)
        on_address(str(address_e.text()))
        if not d.exec_():
            return
        # user pressed "sweep"
        addr = get_address()
        try:
            self.wallet.check_address_for_corruption(addr)
        except InternalAddressCorruption as e:
            self.show_error(str(e))
            raise
        privkeys = get_pk()

        def on_success(result):
            coins, keypairs = result
            outputs = [PartialTxOutput.from_address_and_value(addr, value='!')]
            self.warn_if_watching_only()
            self.pay_onchain_dialog(coins, outputs, external_keypairs=keypairs)
        def on_failure(exc_info):
            self.on_error(exc_info)
        msg = _('Preparing sweep transaction...')
        task = lambda: self.network.run_from_another_thread(
            sweep_preparations(privkeys, self.network))
        WaitingDialog(self, msg, task, on_success, on_failure)

    def _do_import(self, title, header_layout, func):
        text = text_dialog(
            parent=self,
            title=title,
            header_layout=header_layout,
            ok_label=_('Import'),
            allow_multi=True,
            config=self.config,
        )
        if not text:
            return
        keys = str(text).split()
        good_inputs, bad_inputs = func(keys)
        if good_inputs:
            msg = '\n'.join(good_inputs[:10])
            if len(good_inputs) > 10: msg += '\n...'
            self.show_message(_("The following addresses were added")
                              + f' ({len(good_inputs)}):\n' + msg)
        if bad_inputs:
            msg = "\n".join(f"{key[:10]}... ({msg})" for key, msg in bad_inputs[:10])
            if len(bad_inputs) > 10: msg += '\n...'
            self.show_error(_("The following inputs could not be imported")
                            + f' ({len(bad_inputs)}):\n' + msg)
        self.address_list.update()
        self.history_list.update()
<<<<<<< HEAD
        self.staking_list.update()
=======
        self.staking_list_2.update()
        self.rewards_tab.update()
>>>>>>> 1e895244

    def import_addresses(self):
        if not self.wallet.can_import_address():
            return
        title, msg = _('Import addresses'), _("Enter addresses")+':'
        self._do_import(title, msg, self.wallet.import_addresses)

    @protected
    def do_import_privkey(self, password):
        if not self.wallet.can_import_privkey():
            return
        title = _('Import private keys')
        header_layout = QHBoxLayout()
        header_layout.addWidget(QLabel(_("Enter private keys")+':'))
        header_layout.addWidget(InfoButton(get_wif_help_text()), alignment=Qt.AlignRight)
        self._do_import(title, header_layout, lambda x: self.wallet.import_private_keys(x, password))

    def update_fiat(self):
        b = self.fx and self.fx.is_enabled()
        self.fiat_send_e.setVisible(b)
        self.fiat_receive_e.setVisible(b)
        self.history_list.update()
        self.staking_list.update()
        self.address_list.refresh_headers()
        self.address_list.update()
        self.update_status()
        self.rewards_tab.update()

    def settings_dialog(self):
        from .settings_dialog import SettingsDialog
        d = SettingsDialog(self, self.config)
        self.alias_received_signal.connect(d.set_alias_color)
        d.exec_()
        self.alias_received_signal.disconnect(d.set_alias_color)
        if self.fx:
            self.fx.trigger_update()
        run_hook('close_settings_dialog')
        if d.need_restart:
            self.show_warning(_('Please restart ELCASH Wallet to activate the new GUI settings'), title=_('Success'))

    def closeEvent(self, event):
        # It seems in some rare cases this closeEvent() is called twice
        if not self.cleaned_up:
            self.cleaned_up = True
            self.clean_up()
        event.accept()

    def clean_up(self):
        self.wallet.thread.stop()
        util.unregister_callback(self.on_network)
        self.config.set_key("is_maximized", self.isMaximized())
        if not self.isMaximized():
            g = self.geometry()
            self.wallet.db.put("winpos-qt", [g.left(),g.top(),
                                                  g.width(),g.height()])
        self.wallet.db.put("qt-console-history", self.console.history[-50:])
        if self.qr_window:
            self.qr_window.close()
        self.close_wallet()

        self.gui_object.timer.timeout.disconnect(self.timer_actions)
        self.gui_object.close_window(self)

    def plugins_dialog(self):
        self.pluginsdialog = d = WindowModalDialog(self, _('Electrum Plugins'))

        plugins = self.gui_object.plugins

        vbox = QVBoxLayout(d)

        # plugins
        scroll = QScrollArea()
        scroll.setEnabled(True)
        scroll.setWidgetResizable(True)
        scroll.setMinimumSize(400,250)
        vbox.addWidget(scroll)

        w = QWidget()
        scroll.setWidget(w)
        w.setMinimumHeight(plugins.count() * 35)

        grid = QGridLayout()
        grid.setColumnStretch(0,1)
        w.setLayout(grid)

        settings_widgets = {}

        def enable_settings_widget(p: Optional['BasePlugin'], name: str, i: int):
            widget = settings_widgets.get(name)  # type: Optional[QWidget]
            if widget and not p:
                # plugin got disabled, rm widget
                grid.removeWidget(widget)
                widget.setParent(None)
                settings_widgets.pop(name)
            elif widget is None and p and p.requires_settings() and p.is_enabled():
                # plugin got enabled, add widget
                widget = settings_widgets[name] = p.settings_widget(d)
                grid.addWidget(widget, i, 1)

        def do_toggle(cb, name, i):
            p = plugins.toggle(name)
            cb.setChecked(bool(p))
            enable_settings_widget(p, name, i)
            # note: all enabled plugins will receive this hook:
            run_hook('init_qt', self.gui_object)

        for i, descr in enumerate(plugins.descriptions.values()):
            full_name = descr['__name__']
            prefix, _separator, name = full_name.rpartition('.')
            p = plugins.get(name)
            if descr.get('registers_keystore'):
                continue
            try:
                cb = QCheckBox(descr['fullname'])
                plugin_is_loaded = p is not None
                cb_enabled = (not plugin_is_loaded and plugins.is_available(name, self.wallet)
                              or plugin_is_loaded and p.can_user_disable())
                cb.setEnabled(cb_enabled)
                cb.setChecked(plugin_is_loaded and p.is_enabled())
                grid.addWidget(cb, i, 0)
                enable_settings_widget(p, name, i)
                cb.clicked.connect(partial(do_toggle, cb, name, i))
                msg = descr['description']
                if descr.get('requires'):
                    msg += '\n\n' + _('Requires') + ':\n' + '\n'.join(map(lambda x: x[1], descr.get('requires')))
                grid.addWidget(HelpButton(msg), i, 2)
            except Exception:
                self.logger.exception(f"cannot display plugin {name}")
        grid.setRowStretch(len(plugins.descriptions.values()), 1)
        vbox.addLayout(Buttons(CloseButton(d)))
        d.exec_()

    def cpfp(self, parent_tx: Transaction, new_tx: PartialTransaction) -> None:
        total_size = parent_tx.estimated_size() + new_tx.estimated_size()
        parent_txid = parent_tx.txid()
        assert parent_txid
        parent_fee = self.wallet.get_tx_fee(parent_txid)
        if parent_fee is None:
            self.show_error(_("Can't CPFP: unknown fee for parent transaction."))
            return
        d = WindowModalDialog(self, _('Child Pays for Parent'))
        vbox = QVBoxLayout(d)
        msg = (
            "A CPFP is a transaction that sends an unconfirmed output back to "
            "yourself, with a high fee. The goal is to have miners confirm "
            "the parent transaction in order to get the fee attached to the "
            "child transaction.")
        vbox.addWidget(WWLabel(_(msg)))
        msg2 = ("The proposed fee is computed using your "
            "fee/kB settings, applied to the total size of both child and "
            "parent transactions. After you broadcast a CPFP transaction, "
            "it is normal to see a new unconfirmed transaction in your history.")
        vbox.addWidget(WWLabel(_(msg2)))
        grid = QGridLayout()
        grid.addWidget(QLabel(_('Total size') + ':'), 0, 0)
        grid.addWidget(QLabel('%d bytes'% total_size), 0, 1)
        max_fee = new_tx.output_value()
        grid.addWidget(QLabel(_('Input amount') + ':'), 1, 0)
        grid.addWidget(QLabel(self.format_amount(max_fee) + ' ' + self.base_unit()), 1, 1)
        output_amount = QLabel('')
        grid.addWidget(QLabel(_('Output amount') + ':'), 2, 0)
        grid.addWidget(output_amount, 2, 1)
        fee_e = BTCAmountEdit(self.get_decimal_point)
        # FIXME with dyn fees, without estimates, there are all kinds of crashes here
        combined_fee = QLabel('')
        combined_feerate = QLabel('')
        def on_fee_edit(x):
            fee_for_child = fee_e.get_amount()
            if fee_for_child is None:
                return
            out_amt = max_fee - fee_for_child
            out_amt_str = (self.format_amount(out_amt) + ' ' + self.base_unit()) if out_amt else ''
            output_amount.setText(out_amt_str)
            comb_fee = parent_fee + fee_for_child
            comb_fee_str = (self.format_amount(comb_fee) + ' ' + self.base_unit()) if comb_fee else ''
            combined_fee.setText(comb_fee_str)
            comb_feerate = comb_fee / total_size * 1000
            comb_feerate_str = self.format_fee_rate(comb_feerate) if comb_feerate else ''
            combined_feerate.setText(comb_feerate_str)
        fee_e.textChanged.connect(on_fee_edit)
        def get_child_fee_from_total_feerate(fee_per_kb):
            fee = fee_per_kb * total_size / 1000 - parent_fee
            fee = min(max_fee, fee)
            fee = max(total_size, fee)  # pay at least 1 sat/byte for combined size
            return fee
        suggested_feerate = self.config.fee_per_kb()
        if suggested_feerate is None:
            self.show_error(f'''{_("Can't CPFP'")}: {_('Dynamic fee estimates not available')}''')
            return
        fee = get_child_fee_from_total_feerate(suggested_feerate)
        fee_e.setAmount(fee)
        grid.addWidget(QLabel(_('Fee for child') + ':'), 3, 0)
        grid.addWidget(fee_e, 3, 1)
        def on_rate(dyn, pos, fee_rate):
            fee = get_child_fee_from_total_feerate(fee_rate)
            fee_e.setAmount(fee)
        fee_slider = FeeSlider(self, self.config, on_rate)
        fee_combo = FeeComboBox(fee_slider)
        fee_slider.update()
        grid.addWidget(fee_slider, 4, 1)
        grid.addWidget(QLabel(_('Total fee') + ':'), 5, 0)
        grid.addWidget(combined_fee, 5, 1)
        grid.addWidget(QLabel(_('Total feerate') + ':'), 6, 0)
        grid.addWidget(combined_feerate, 6, 1)
        vbox.addLayout(grid)
        vbox.addLayout(Buttons(CancelButton(d), OkButton(d)))
        if not d.exec_():
            return
        fee = fee_e.get_amount()
        if fee is None:
            return  # fee left empty, treat is as "cancel"
        if fee > max_fee:
            self.show_error(_('Max fee exceeded'))
            return
        new_tx = self.wallet.cpfp(parent_tx, fee)
        new_tx.set_rbf(True)
        self.show_transaction(new_tx)

    def _add_info_to_tx_from_wallet_and_network(self, tx: PartialTransaction) -> bool:
        """Returns whether successful."""
        # note side-effect: tx is being mutated
        assert isinstance(tx, PartialTransaction)
        try:
            # note: this might download input utxos over network
            BlockingWaitingDialog(
                self,
                _("Adding info to tx, from wallet and network..."),
                lambda: tx.add_info_from_wallet(self.wallet, ignore_network_issues=False),
            )
        except NetworkException as e:
            self.show_error(repr(e))
            return False
        return True

    def bump_fee_dialog(self, tx: Transaction):
        txid = tx.txid()
        assert txid
        if not isinstance(tx, PartialTransaction):
            tx = PartialTransaction.from_tx(tx)
        if not self._add_info_to_tx_from_wallet_and_network(tx):
            return
        fee = tx.get_fee()
        assert fee is not None
        tx_label = self.wallet.get_label_for_txid(txid)
        tx_size = tx.estimated_size()
        old_fee_rate = fee / tx_size  # sat/vbyte
        d = WindowModalDialog(self, _('Bump Fee'))
        vbox = QVBoxLayout(d)
        vbox.addWidget(WWLabel(_("Increase your transaction's fee to improve its position in mempool.")))

        grid = QGridLayout()
        grid.addWidget(QLabel(_('Current Fee') + ':'), 0, 0)
        grid.addWidget(QLabel(self.format_amount(fee) + ' ' + self.base_unit()), 0, 1)
        grid.addWidget(QLabel(_('Current Fee rate') + ':'), 1, 0)
        grid.addWidget(QLabel(self.format_fee_rate(1000 * old_fee_rate)), 1, 1)

        grid.addWidget(QLabel(_('New Fee rate') + ':'), 2, 0)
        def on_textedit_rate():
            fee_slider.deactivate()
        feerate_e = FeerateEdit(lambda: 0)
        feerate_e.setAmount(max(old_fee_rate * 1.5, old_fee_rate + 1))
        feerate_e.textEdited.connect(on_textedit_rate)
        grid.addWidget(feerate_e, 2, 1)

        def on_slider_rate(dyn, pos, fee_rate):
            fee_slider.activate()
            if fee_rate is not None:
                feerate_e.setAmount(fee_rate / 1000)
        fee_slider = FeeSlider(self, self.config, on_slider_rate)
        fee_combo = FeeComboBox(fee_slider)
        fee_slider.deactivate()
        grid.addWidget(fee_slider, 3, 1)

        vbox.addLayout(grid)
        cb = QCheckBox(_('Final'))
        vbox.addWidget(cb)
        vbox.addLayout(Buttons(CancelButton(d), OkButton(d)))
        if not d.exec_():
            return
        is_final = cb.isChecked()
        new_fee_rate = feerate_e.get_amount()
        try:
            new_tx = self.wallet.bump_fee(
                tx=tx,
                txid=txid,
                new_fee_rate=new_fee_rate,
                coins=self.get_coins(),
            )
        except CannotBumpFee as e:
            self.show_error(str(e))
            return
        if is_final:
            new_tx.set_rbf(False)
        self.show_transaction(new_tx, tx_desc=tx_label)

    def dscancel_dialog(self, tx: Transaction):
        txid = tx.txid()
        assert txid
        if not isinstance(tx, PartialTransaction):
            tx = PartialTransaction.from_tx(tx)
        if not self._add_info_to_tx_from_wallet_and_network(tx):
            return
        fee = tx.get_fee()
        assert fee is not None
        tx_size = tx.estimated_size()
        old_fee_rate = fee / tx_size  # sat/vbyte
        d = WindowModalDialog(self, _('Cancel transaction'))
        vbox = QVBoxLayout(d)
        vbox.addWidget(WWLabel(_("Cancel an unconfirmed RBF transaction by double-spending "
                                 "its inputs back to your wallet with a higher fee.")))

        grid = QGridLayout()
        grid.addWidget(QLabel(_('Current Fee') + ':'), 0, 0)
        grid.addWidget(QLabel(self.format_amount(fee) + ' ' + self.base_unit()), 0, 1)
        grid.addWidget(QLabel(_('Current Fee rate') + ':'), 1, 0)
        grid.addWidget(QLabel(self.format_fee_rate(1000 * old_fee_rate)), 1, 1)

        grid.addWidget(QLabel(_('New Fee rate') + ':'), 2, 0)
        def on_textedit_rate():
            fee_slider.deactivate()
        feerate_e = FeerateEdit(lambda: 0)
        feerate_e.setAmount(max(old_fee_rate * 1.5, old_fee_rate + 1))
        feerate_e.textEdited.connect(on_textedit_rate)
        grid.addWidget(feerate_e, 2, 1)

        def on_slider_rate(dyn, pos, fee_rate):
            fee_slider.activate()
            if fee_rate is not None:
                feerate_e.setAmount(fee_rate / 1000)
        fee_slider = FeeSlider(self, self.config, on_slider_rate)
        fee_combo = FeeComboBox(fee_slider)
        fee_slider.deactivate()
        grid.addWidget(fee_slider, 3, 1)

        vbox.addLayout(grid)
        vbox.addLayout(Buttons(CancelButton(d), OkButton(d)))
        if not d.exec_():
            return
        new_fee_rate = feerate_e.get_amount()
        try:
            new_tx = self.wallet.dscancel(tx=tx, new_fee_rate=new_fee_rate)
        except CannotDoubleSpendTx as e:
            self.show_error(str(e))
            return
        self.show_transaction(new_tx)

    def save_transaction_into_wallet(self, tx: Transaction):
        win = self.top_level_window()
        try:
            if not self.wallet.add_transaction(tx):
                win.show_error(_("Transaction could not be saved.") + "\n" +
                               _("It conflicts with current history."))
                return False
        except AddTransactionException as e:
            win.show_error(e)
            return False
        else:
            self.wallet.save_db()
            # need to update at least: history_list, utxo_list, address_list
            self.need_update.set()
            msg = (_("Transaction added to wallet history.") + '\n\n' +
                   _("Note: this is an offline transaction, if you want the network "
                     "to see it, you need to broadcast it."))
            win.msg_box(QPixmap(icon_path("offline_tx.png")), None, _('Success'), msg)
            return True

    def show_cert_mismatch_error(self):
        if self.showing_cert_mismatch_error:
            return
        self.showing_cert_mismatch_error = True
        self.show_critical(title=_("Certificate mismatch"),
                           msg=_("The SSL certificate provided by the main server did not match the fingerprint passed in with the --serverfingerprint option.") + "\n\n" +
                               _("ELCASH Wallet will now exit."))
        self.showing_cert_mismatch_error = False
        self.close()<|MERGE_RESOLUTION|>--- conflicted
+++ resolved
@@ -216,19 +216,13 @@
         self.console_tab = self.create_console_tab()
         self.contacts_tab = self.create_contacts_tab()
         self.staking_tab = self.create_staking_tab()
-        # self.rewards_tab = self.create_rewards_tab()
         # todo uncomment when turn on lightning
         self.channels_tab = self.create_channels_tab()
         tabs.addTab(self.create_history_tab(), read_QIcon("tab_history.png"), _('History'))
         tabs.addTab(self.send_tab, read_QIcon("tab_send.png"), _('Send'))
         tabs.addTab(self.receive_tab, read_QIcon("tab_receive.png"), _('Receive'))
         tabs.addTab(self.staking_tab, read_QIcon("tab_receive.png"), _('Staking'))
-<<<<<<< HEAD
-        tabs.addTab(self.rewards_tab, read_QIcon("tab_history.png"), _('Rewards'))
-=======
         tabs.addTab(self.create_rewards_tab(), read_QIcon("tab_history.png"), _('Rewards'))
-        tabs.addTab(self.create_staking_tab2(), read_QIcon("tab_receive.png"), _('Staking2'))
->>>>>>> 1e895244
 
         def add_optional_tab(tabs, tab, icon, description, name):
             tab.tab_icon = icon
@@ -3067,12 +3061,8 @@
                             + f' ({len(bad_inputs)}):\n' + msg)
         self.address_list.update()
         self.history_list.update()
-<<<<<<< HEAD
         self.staking_list.update()
-=======
-        self.staking_list_2.update()
         self.rewards_tab.update()
->>>>>>> 1e895244
 
     def import_addresses(self):
         if not self.wallet.can_import_address():
