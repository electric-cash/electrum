--- conflicted
+++ resolved
@@ -113,8 +113,6 @@
             pr += max_reward * max_current_reward / tx.staking_info.accumulated_reward
     return pr
 
-
-<<<<<<< HEAD
 def get_predicted_reward(wallet: Abstract_Wallet, tx):
     blocks_in_year = 52560  # 365 * 24 * 60 / 10
     staking_info = wallet.network.run_from_another_thread(wallet.network.get_staking_info())
@@ -127,7 +125,7 @@
     max_current_reward = max_reward * completed_period
     pr += max_reward * max_current_reward / tx['staking_info'].accumulated_reward
     return pr
-=======
+
 def broadcast_transaction(network: 'Network', tx: 'Transaction'):
     try:
         network.run_from_another_thread(network.broadcast_transaction(tx))
@@ -135,4 +133,3 @@
         _logger.error(f'Broadcasting transaction to network failed. {e}; txid: {tx.txid()}')
     except BestEffortRequestFailed as e:
         _logger.error(f'No network found. {e}; txid: {tx.txid()}')
->>>>>>> 583f8777
