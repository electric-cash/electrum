#!/bin/bash

# Please update these carefully, some versions won't work under Wine
NSIS_FILENAME=nsis-3.08-setup.exe
NSIS_URL=https://downloads.sourceforge.net/project/nsis/NSIS%203/3.08/$NSIS_FILENAME
NSIS_SHA256=bbc76be36ecb2fc00d493c91befdaf71654226ad8a4fc4dc338458916bf224d0

PYINSTALLER_REPO="https://github.com/pyinstaller/pyinstaller.git"
PYINSTALLER_COMMIT="0fe956a2c6157e1b276819de1a050c242de70a29"
# ^ latest commit from "v4" branch, somewhat after "4.10" tag

PYTHON_VERSION=3.9.11


# Let's begin!
set -e

here="$(dirname "$(readlink -e "$0")")"

. "$CONTRIB"/build_tools_util.sh

info "Booting wine."
wine 'wineboot'


cd "$CACHEDIR"
mkdir -p $WINEPREFIX/drive_c/tmp

info "Installing Python."
# note: you might need "sudo apt-get install dirmngr" for the following
# keys from https://www.python.org/downloads/#pubkeys
KEYRING_PYTHON_DEV="keyring-electrum-build-python-dev.gpg"
gpg --no-default-keyring --keyring $KEYRING_PYTHON_DEV --import "$here"/gpg_keys/7ED10B6531D7C8E1BC296021FC624643487034E5.asc
if [ "$WIN_ARCH" = "win32" ] ; then
    PYARCH="win32"
elif [ "$WIN_ARCH" = "win64" ] ; then
    PYARCH="amd64"
else
    fail "unexpected WIN_ARCH: $WIN_ARCH"
fi
PYTHON_DOWNLOADS="$CACHEDIR/python$PYTHON_VERSION"
mkdir -p "$PYTHON_DOWNLOADS"
for msifile in core dev exe lib pip tools; do
    echo "Installing $msifile..."
    download_if_not_exist "$PYTHON_DOWNLOADS/${msifile}.msi" "https://www.python.org/ftp/python/$PYTHON_VERSION/$PYARCH/${msifile}.msi"
    download_if_not_exist "$PYTHON_DOWNLOADS/${msifile}.msi.asc" "https://www.python.org/ftp/python/$PYTHON_VERSION/$PYARCH/${msifile}.msi.asc"
    verify_signature "$PYTHON_DOWNLOADS/${msifile}.msi.asc" $KEYRING_PYTHON_DEV || fail "invalid sig for ${msifile}.msi"
    wine msiexec /i "$PYTHON_DOWNLOADS/${msifile}.msi" /qb TARGETDIR=$WINE_PYHOME || fail "wine msiexec failed for ${msifile}.msi"
done

break_legacy_easy_install

info "Installing build dependencies."
$WINE_PYTHON -m pip install --no-build-isolation --no-dependencies --no-warn-script-location \
    --cache-dir "$WINE_PIP_CACHE_DIR" -r "$CONTRIB"/deterministic-build/requirements-build-base.txt
$WINE_PYTHON -m pip install --no-build-isolation --no-dependencies --no-warn-script-location \
    --cache-dir "$WINE_PIP_CACHE_DIR" -r "$CONTRIB"/deterministic-build/requirements-build-wine.txt

info "Installing NSIS."
download_if_not_exist "$CACHEDIR/$NSIS_FILENAME" "$NSIS_URL"
verify_hash "$CACHEDIR/$NSIS_FILENAME" "$NSIS_SHA256"
wine "$CACHEDIR/$NSIS_FILENAME" /S


# copy already built DLLs
cp "$DLL_TARGET_DIR/libsecp256k1-0.dll" $WINEPREFIX/drive_c/tmp/ || fail "Could not copy libsecp to its destination"
cp "$DLL_TARGET_DIR/libzbar-0.dll" $WINEPREFIX/drive_c/tmp/ || fail "Could not copy libzbar to its destination"
cp "$DLL_TARGET_DIR/libusb-1.0.dll" $WINEPREFIX/drive_c/tmp/ || fail "Could not copy libusb to its destination"


info "Building PyInstaller."
# we build our own PyInstaller boot loader as the default one has high
# anti-virus false positives
(
    if [ "$WIN_ARCH" = "win32" ] ; then
        PYINST_ARCH="32bit"
    elif [ "$WIN_ARCH" = "win64" ] ; then
        PYINST_ARCH="64bit"
    else
        fail "unexpected WIN_ARCH: $WIN_ARCH"
    fi
    if [ -f "$CACHEDIR/pyinstaller/PyInstaller/bootloader/Windows-$PYINST_ARCH/runw.exe" ]; then
        info "pyinstaller already built, skipping"
        exit 0
    fi
    cd "$WINEPREFIX/drive_c/electrum"
    ELECTRUM_COMMIT_HASH=$(git rev-parse HEAD)
    cd "$CACHEDIR"
    rm -rf pyinstaller
    mkdir pyinstaller
    cd pyinstaller
    # Shallow clone
    git init
    git remote add origin $PYINSTALLER_REPO
    git fetch --depth 1 origin $PYINSTALLER_COMMIT
    git checkout -b pinned "${PYINSTALLER_COMMIT}^{commit}"
    rm -fv PyInstaller/bootloader/Windows-*/run*.exe || true
    # add reproducible randomness. this ensures we build a different bootloader for each commit.
    # if we built the same one for all releases, that might also get anti-virus false positives
    echo "const char *electrum_tag = \"tagged by Electrum@$ELECTRUM_COMMIT_HASH\";" >> ./bootloader/src/pyi_main.c
    pushd bootloader
    # cross-compile to Windows using host python
    python3 ./waf all CC="${GCC_TRIPLET_HOST}-gcc" \
                      CFLAGS="-static"
    popd
    # sanity check bootloader is there:
    [[ -e "PyInstaller/bootloader/Windows-$PYINST_ARCH/runw.exe" ]] || fail "Could not find runw.exe in target dir!"
) || fail "PyInstaller build failed"
info "Installing PyInstaller."
<<<<<<< HEAD
$WINE_PYTHON -m pip install --no-build-isolation --no-dependencies --no-warn-script-location ./pyinstaller
=======
$PYTHON -m pip install pyinstaller #--no-dependencies --no-warn-script-location ./pyinstaller
>>>>>>> 29e778f9

info "Wine is configured."<|MERGE_RESOLUTION|>--- conflicted
+++ resolved
@@ -107,10 +107,6 @@
     [[ -e "PyInstaller/bootloader/Windows-$PYINST_ARCH/runw.exe" ]] || fail "Could not find runw.exe in target dir!"
 ) || fail "PyInstaller build failed"
 info "Installing PyInstaller."
-<<<<<<< HEAD
-$WINE_PYTHON -m pip install --no-build-isolation --no-dependencies --no-warn-script-location ./pyinstaller
-=======
 $PYTHON -m pip install pyinstaller #--no-dependencies --no-warn-script-location ./pyinstaller
->>>>>>> 29e778f9
 
 info "Wine is configured."